--- conflicted
+++ resolved
@@ -34,2544 +34,6 @@
 emission_spc = "emission_species.yml"
 emission_inv = "emission_inventories.yml"
 
-<<<<<<< HEAD
-#class benchmark_plotter
-
-def sixplot(
-    subplot,
-    all_zero,
-    all_nan,
-    plot_val,
-    grid,
-    ax,
-    rowcol,
-    title,
-    comap,
-    unit,
-    extent,
-    masked_data,
-    other_all_nan,
-    gridtype,
-    vmins,
-    vmaxs,
-    use_cmap_RdBu,
-    match_cbar,
-    verbose,
-    log_color_scale,
-    pedge=None,
-    pedge_ind=0,
-    log_yaxis=False,
-    xtick_positions=[],
-    xticklabels=[],
-    plot_type="single_level",
-    ratio_log=False
-):
-
-    """
-    Plotting function to be called from compare_single_level or
-    compare_zonal_mean.
-    Can also be called on its own
-    WBD MOVE TO core.py and RENAME?
-    Args:
-    -----
-
-    ^subplot : str
-       Type of plot to create (ref, dev, absolute difference or fractional difference)
-
-    ^all_zero : boolean
-       Set this flag to True if the data to be plotted consist only of zeros
-
-    ^all_nan : boolean
-       Set this flag to True if the data to be plotted consist only of NaNs
-
-    *plot_val : xarray DataArray
-       Single variable GEOS-Chem output values to plot
-
-    grid : dict
-       Dictionary mapping plot_val to plottable coordinates
-
-    WBD VVVVV
-    ax : matplotlib axes
-       Axes object to plot information. Will create a new axes if none is passed.
-
-    ^rowcol : tuple
-       Subplot position in overall Figure WBD DELETE?
-
-    title : str
-       Title to print on axes
-
-    comap : matplotlib Colormap
-       Colormap for plotting data values
-
-    unit : str
-       Units of plotted data
-
-    extent : tuple (minlon, maxlon, minlat, maxlat) WBD SHOULD BE KEYWORD?
-       Describes minimum and maximum latitude and longitude of input data
-
-    masked_data : numpy array
-       Masked area for cubed-sphere plotting
-
-    #Need to modify this name
-    ^other_all_nan : boolean
-        Set this flag to True if plotting ref/dev and the other of ref/dev is all nan
-
-    gridtype : str
-       "ll" for lat/lon or "cs" for cubed-sphere
-
-    ^vmins: list of float
-       list of length 3 of minimum ref value, dev value, and absdiff value
-
-    ^vmaxs: list of float
-       list of length 3 of maximum ref value, dev value, and absdiff value
-
-    use_cmap_RdBu : boolean
-       Set this flag to True to use a blue-white-red colormap
-
-    ^match_cbar : boolean
-       Set this flag to True if you are plotting with the same colorbar for ref and dev
-
-    verbose : boolean
-       Set this flag to True to enable informative printout.
-
-    log_color_scale : boolean
-       Set this flag to True to enable log-scale colormapping
-
-    pedge :
-       Edge pressures of grid cells in data to be plotted
-
-    pedge_ind : int
-       Index of edge pressure values within pressure range  in data to be plotted
-
-    log_yaxis : boolean
-       Set this flag to True to enable log scaling of pressure in zonal mean plots
-
-    xtick_positions : list of float
-       Locations of lat/lon or lon ticks on plot
-
-    xtick_labels: list of str
-       Labels for lat/lon ticks
-    """
-    # Set min and max of the data range
-    if subplot in ("ref", "dev"):
-        if all_zero or all_nan:
-            if subplot is "ref":
-                [vmin, vmax] = [vmins[0], vmaxs[0]]
-            else:
-                [vmin, vmax] = [vmins[1], vmaxs[1]]
-        elif use_cmap_RdBu:
-            if subplot is "ref":
-                if match_cbar and (not other_all_nan):
-                    absmax = max([np.abs(vmins[2]), np.abs(vmaxs[2])])
-                else:
-                    absmax = max([np.abs(vmins[0]), np.abs(vmaxs[0])])
-            else:
-                if match_cbar and (not other_all_nan):
-                    absmax = max([np.abs(vmins[2]), np.abs(vmaxs[2])])
-                else:
-                    absmax = max([np.abs(vmins[1]), np.abs(vmaxs[1])])
-            [vmin, vmax] = [-absmax, absmax]
-        else:
-            if subplot is "ref":
-                if match_cbar and (not other_all_nan):
-                    [vmin, vmax] = [vmins[2], vmaxs[2]]
-                else:
-                    [vmin, vmax] = [vmins[0], vmaxs[0]]
-            else:
-                if match_cbar and (not other_all_nan):
-                    [vmin, vmax] = [vmins[2], vmaxs[2]]
-                else:
-                    [vmin, vmax] = [vmins[1], vmaxs[1]]
-    else:
-        if all_zero:
-            [vmin, vmax] = [0, 0]
-        elif all_nan:
-            [vmin, vmax] = [np.nan, np.nan]
-        else:
-            if subplot is "dyn_abs_diff":
-                # Min and max of abs. diff, excluding NaNs
-                diffabsmax = max(
-                    [np.abs(np.nanmin(plot_val)), np.abs(np.nanmax(plot_val))]
-                )
-                [vmin, vmax] = [-diffabsmax, diffabsmax]
-            elif subplot is "res_abs_diff":
-                [pct5, pct95] = [
-                    np.percentile(plot_val, 5),
-                    np.percentile(plot_val, 95),
-                ]
-                abspctmax = np.max([np.abs(pct5), np.abs(pct95)])
-                [vmin, vmax] = [-abspctmax, abspctmax]
-            elif subplot is "dyn_frac_diff":
-                fracdiffabsmax = np.max(
-                    [np.abs(np.nanmin(plot_val)), np.abs(np.nanmax(plot_val))]
-                )
-                [vmin, vmax] = [1/fracdiffabsmax, fracdiffabsmax]
-                #if vmin > 0.5:
-                #    vmin = 0.5
-                #if vmax < 2:
-                #    vmax = 2
-            else:
-                [vmin, vmax] = [0.5, 2]
-    if verbose:
-        print("Subplot ({}) vmin, vmax: {}, {}".format(rowcol, vmin, vmax))
-
-    # Normalize colors (put into range [0..1] for matplotlib methods)
-    if subplot in ("ref", "dev"):
-        norm = core.normalize_colors(
-            vmin, vmax, is_difference=use_cmap_RdBu,
-            log_color_scale=log_color_scale, ratio_log=ratio_log
-        )
-    elif subplot in ("dyn_abs_diff", "res_abs_diff"):
-        norm = core.normalize_colors(vmin, vmax, is_difference=True)
-    else:
-        #remove NaNs for compatibility with color normalization
-        plot_val = get_nan_mask(plot_val)
-        norm = core.normalize_colors(vmin, vmax, is_difference=True, log_color_scale=True,ratio_log=ratio_log)
-    #Create plot
-    plot = gcplot(plot_val, ax, plot_type, grid, gridtype, title, comap,
-                  norm, unit, extent, masked_data, use_cmap_RdBu, log_color_scale,
-                  add_cb=False, pedge=pedge, pedge_ind=pedge_ind, log_yaxis=log_yaxis,
-                  xtick_positions=xtick_positions, xticklabels=xticklabels)
-
-    # Define the colorbar for the plot
-    cb = plt.colorbar(plot, ax=ax, orientation="horizontal", pad=0.10)
-    cb.mappable.set_norm(norm)
-    if all_zero or all_nan:
-        if subplot in ("ref", "dev"):
-            if use_cmap_RdBu:
-                cb.set_ticks([0.0])
-            else:
-                cb.set_ticks([0.5])
-        else:
-            cb.set_ticks([0.0])
-        if all_nan:
-            cb.set_ticklabels(["Undefined throughout domain"])
-        else:
-            cb.set_ticklabels(["Zero throughout domain"])
-    else:
-        if subplot in ("ref", "dev") and log_color_scale:
-            cb.formatter = mticker.LogFormatter(base=10)
-        elif subplot in ("dyn_frac_diff", "res_frac_diff") and np.all(np.isin(plot_val, [1])):
-            cb.set_ticklabels(["Ref and Dev equal throughout domain"])
-        elif subplot in ("dyn_frac_diff", "res_frac_diff"):
-            if subplot is "dyn_frac_diff" and vmin != 0.5 and vmax != 2.0:
-                if vmin > 0.1 and vmax < 10:
-                    cb.locator = mticker.MaxNLocator(nbins=4)
-                    cb.update_ticks()
-                    cb.formatter = mticker.ScalarFormatter()
-                else:
-                    cb.formatter = mticker.LogFormatter(base=10)
-                    cb.update_ticks()
-                    cb.locator = mticker.LogLocator(base=10, subs='all')
-                cb.update_ticks()
-            else:
-                cb.formatter = mticker.ScalarFormatter()
-                cb.set_ticks([0.5,0.75,1,1.5,2.0])
-        else:
-            if (vmax - vmin) < 0.1 or (vmax - vmin) > 100:
-                cb.locator = mticker.MaxNLocator(nbins=4)
-
-    try:
-        cb.formatter.set_useOffset(False)
-    except:
-        #not all automatically chosen colorbar formatters properly handle the above method
-        pass
-    cb.update_ticks()
-    cb.set_label(unit)
-
-def compare_single_level(
-    refdata,
-    refstr,
-    devdata,
-    devstr,
-    varlist=None,
-    ilev=0,
-    itime=0,
-    refmet=None,
-    devmet=None,
-    weightsdir='.',
-    pdfname="",
-    cmpres=None,
-    match_cbar=True,
-    normalize_by_area=False,
-    enforce_units=True,
-    convert_to_ugm3=False,
-    flip_ref=False,
-    flip_dev=False,
-    use_cmap_RdBu=False,
-    verbose=False,
-    log_color_scale=False,
-    extra_title_txt=None,
-    plot_extent = [-1000, -1000, -1000, -1000],
-    n_job=-1,
-    sigdiff_list=[],
-    second_ref=None,
-    second_dev=None
-):
-    """
-    Create single-level 3x2 comparison map plots for variables common
-    in two xarray Datasets. Optionally save to PDF.
-
-    Args:
-    -----
-        refdata : xarray dataset
-            Dataset used as reference in comparison
-
-        refstr  : str OR list of str
-            String description for reference data to be used in plots
-            OR list containing [ref1str, ref2str] for diff-of-diffs plots
-
-        devdata : xarray dataset
-            Dataset used as development in comparison
-
-        devstr  : str OR list of str
-            String description for development data to be used in plots
-            OR list containing [dev1str, dev2str] for diff-of-diffs plots
-
-    Keyword Args (optional):
-    ------------------------
-        varlist : list of strings
-            List of xarray dataset variable names to make plots for
-            Default value: None (will compare all common variables)
-
-        ilev : integer
-            Dataset level dimension index using 0-based system
-            Default value: 0
-
-        itime : integer
-            Dataset time dimension index using 0-based system
-            Default value: 0
-
-        refmet : xarray dataset
-            Dataset containing ref meteorology
-            Default value: None
-
-        devmet : xarray dataset
-            Dataset containing dev meteorology  
-            Default value: None
-
-        weightsdir : str
-            Directory path for storing regridding weights
-            Default value: None (will create/store weights in
-            current directory)
-
-        pdfname : str
-            File path to save plots as PDF
-            Default value: Empty string (will not create PDF)
-
-        cmpres : str
-            String description of grid resolution at which
-            to compare datasets
-            Default value: None (will compare at highest resolution
-            of ref and dev)
-
-        match_cbar : boolean
-            Set this flag to True if you wish to use the same colorbar
-            bounds for the Ref and Dev plots.
-            Default value: True
-
-        normalize_by_area : boolean
-            Set this flag to True if you wish to normalize the Ref and Dev
-            raw data by grid area. Input ref and dev datasets must include
-            AREA variable in m2 if normalizing by area.
-            Default value: False
-
-        enforce_units : boolean
-            Set this flag to True to force an error if Ref and Dev
-            variables have different units.
-            Default value: True
-
-        convert_to_ugm3 : boolean
-            Whether to convert data units to ug/m3 for plotting.
-            Default value: False
-
-        flip_ref : boolean
-            Set this flag to True to flip the vertical dimension of
-            3D variables in the Ref dataset.
-            Default value: False
-
-        flip_dev : boolean
-            Set this flag to True to flip the vertical dimension of
-            3D variables in the Dev dataset.
-            Default value: False
-
-        use_cmap_RdBu : boolean
-            Set this flag to True to use a blue-white-red colormap
-            for plotting the raw data in both the Ref and Dev datasets.
-            Default value: False
-
-        verbose : boolean
-            Set this flag to True to enable informative printout.
-            Default value: False
-
-        log_color_scale: boolean
-            Set this flag to True to plot data (not diffs)
-            on a log color scale.
-            Default value: False
-
-        extra_title_txt : str
-            Specifies extra text (e.g. a date string such as "Jan2016")
-            for the top-of-plot title.
-            Default value: None
-    
-        plot_extent : list
-            Defines the extent of the region to be plotted in form 
-            [minlon, maxlon, minlat, maxlat]. Default value plots extent of input grids.
-            Default value: [-1000, -1000, -1000, -1000]
-            
-        n_job : int
-            Defines the number of simultaneous workers for parallel plotting.
-            Set to 1 to disable parallel plotting. Value of -1 allows the application to decide.
-            Default value: -1
-
-        sigdiff_list: list of str
-            Returns a list of all quantities having significant
-            differences (where |max(fractional difference)| > 0.1).
-            Default value: []
-
-        second_ref : xarray Dataset
-            A dataset of the same model type / grid as refdata, to be used in diff-of-diffs plotting.
-            Default value: None
-    
-        second_dev : xarray Dataset
-            A dataset of the same model type / grid as devdata, to be used in diff-of-diffs plotting.
-            Default value: None
-
-    """
-    warnings.showwarning = warning_format
-
-    # Error check arguments
-    if not isinstance(refdata, xr.Dataset):
-        raise TypeError("The refdata argument must be an xarray Dataset!")
-
-    if not isinstance(devdata, xr.Dataset):
-        raise TypeError("The devdata argument must be an xarray Dataset!")
-                
-    # Determine if doing diff-of-diffs
-    if second_ref is not None and second_dev is not None:
-        diff_of_diffs = True
-    else:
-        diff_of_diffs = False
-
-    # Prepare diff-of-diffs datasets if needed
-    if diff_of_diffs:
-        refdata, fracrefdata = get_diff_of_diffs(refdata, second_ref)
-        devdata, fracdevdata = get_diff_of_diffs(devdata, second_dev)
-        if type(refstr) is list:
-            frac_refstr = '{} / {}'.format(refstr[1], refstr[0])
-            refstr = '{} - {}'.format(refstr[1], refstr[0])
-        else:
-            frac_refstr = 'Ref2 / Ref1'
-        if type(devstr) is list:
-            frac_devstr = '{} / {}'.format(devstr[1], devstr[0])
-            devstr = '{} - {}'.format(devstr[1], devstr[0])
-        else:
-            frac_devstr = 'Dev2 / Dev1'
-    # If no varlist is passed, plot all (surface only for 3D)
-    if varlist is None:
-        quiet = not verbose
-        vardict = core.compare_varnames(refdata, devdata, quiet=quiet)
-        varlist = vardict["commonvars3D"] + vardict["commonvars2D"]
-        print("Plotting all common variables")
-    n_var = len(varlist)
-
-    # If no PDF name passed, then do not save to PDF
-    savepdf = True
-    if pdfname == "":
-        savepdf = False
-
-    # Cleanup previous temporary PDFs produced during parallelization
-    for i in range(n_var):
-        try:
-            os.remove(pdfname + "BENCHMARKFIGCREATION.pdf" + str(i))
-        except:
-            continue
-
-    # If converting to ug/m3, load the species database
-    if convert_to_ugm3:
-        properties_path = os.path.join(os.path.dirname(__file__),
-                                       "species_database.yml")
-        properties = yaml.load(open(properties_path), Loader=yaml.FullLoader)
-
-    # Get grid info and regrid if necessary
-    [refres, refgridtype, devres, devgridtype, cmpres, cmpgridtype, regridref, 
-     regriddev, regridany, refgrid, devgrid, cmpgrid, refregridder,
-     devregridder, refregridder_list, devregridder_list] = create_regridders(
-         refdata,
-         devdata,
-         weightsdir,
-         cmpres=cmpres
-     )
-
-    # ==============================================================
-    # Handle grid extents for lat-lon grids
-    # ==============================================================
-
-    # Get lat/lon extents, if applicable
-    refminlon, refmaxlon, refminlat, refmaxlat = get_grid_extents(refgrid)
-    devminlon, devmaxlon, devminlat, devmaxlat = get_grid_extents(devgrid)
-    cmpminlon, cmpmaxlon, cmpminlat, cmpmaxlat = get_grid_extents(cmpgrid)
-
-    # Set plot bounds for non cubed-sphere regridding and plotting
-    if cmpgridtype == "ll":
-        ref_extent = (refminlon, refmaxlon, refminlat, refmaxlat)
-        dev_extent = (devminlon, devmaxlon, devminlat, devmaxlat)
-        cmp_extent = (cmpminlon, cmpmaxlon, cmpminlat, cmpmaxlat)
-
-    # Trim data to extent of comparison grid if using lat-lon grids.
-    # Get comparison date extents in same midpoint format as lat-lon grid.
-    cmp_mid_minlon, cmp_mid_maxlon, cmp_mid_minlat, cmp_mid_maxlat = \
-                                    get_grid_extents(cmpgrid,edges=False)
-    if refgridtype == "ll" and ref_extent != cmp_extent:
-        refdata = refdata.\
-                      where(refdata.lon >= cmp_mid_minlon, drop=True).\
-                      where(refdata.lon <= cmp_mid_maxlon, drop=True).\
-                      where(refdata.lat >= cmp_mid_minlat, drop=True).\
-                      where(refdata.lat <= cmp_mid_maxlat, drop=True)
-        if diff_of_diffs:
-            fracrefdata = fracrefdata.\
-                            where(fracrefdata.lon >= cmp_mid_minlon,drop=True).\
-                            where(fracrefdata.lon <= cmp_mid_maxlon,drop=True).\
-                            where(fracrefdata.lat >= cmp_mid_minlat,drop=True).\
-                            where(fracrefdata.lat <= cmp_mid_maxlat,drop=True)
-    if devgridtype == "ll" and dev_extent != cmp_extent:
-        devdata = devdata.\
-                      where(devdata.lon >= cmp_mid_minlon, drop=True).\
-                      where(devdata.lon <= cmp_mid_maxlon, drop=True).\
-                      where(devdata.lat >= cmp_mid_minlat, drop=True).\
-                      where(devdata.lat <= cmp_mid_maxlat, drop=True)
-        if diff_of_diffs:
-            fracdevdata = fracdevdata.\
-                            where(fracdevdata.lon >= cmp_mid_minlon,drop=True).\
-                            where(fracdevdata.lon <= cmp_mid_maxlon,drop=True).\
-                            where(fracdevdata.lat >= cmp_mid_minlat,drop=True).\
-                            where(fracdevdata.lat <= cmp_mid_maxlat,drop=True)
-
-    # ==============================================================
-    # Loop over all variables
-    # ==============================================================
-    ds_refs = [None] * n_var
-    frac_ds_refs = [None] * n_var
-    ds_devs = [None] * n_var
-    frac_ds_devs = [None] * n_var
-    for i in range(n_var):
-
-        varname = varlist[i]
-        ref_dims = refdata[varname].dims
-        dev_dims = devdata[varname].dims
-
-        # ==============================================================
-        # Slice the data, allowing for no time dimension (bpch)
-        # ==============================================================
-        # Ref
-        ds_refs[i] = slice_by_lev_and_time(
-            refdata,
-            varname,
-            itime,
-            ilev,
-            flip_ref
-        )
-        if diff_of_diffs:
-            frac_ds_refs[i] = slice_by_lev_and_time(
-                fracrefdata,
-                varname,
-                itime,
-                ilev,
-                flip_ref
-            )
-            fracref_dims = fracrefdata[varname].dims
-        # Dev
-        ds_devs[i] = slice_by_lev_and_time(
-            devdata,
-            varname,
-            itime,
-            ilev,
-            flip_dev
-        )
-        if diff_of_diffs:
-            frac_ds_devs[i] = slice_by_lev_and_time(
-                fracdevdata,
-                varname,
-                itime,
-                ilev,
-                flip_dev
-            )
-            fracdev_dims = fracdevdata[varname].dims
-
-        # ==================================================================
-        #  Handle units as needed
-        # ==================================================================
-        
-        # Check that units are the same in ref and dev. Will exit with
-        # an error if do not match and enforce_units is true (default).
-        check_units(ds_refs[i], ds_devs[i])
-
-        # Convert to ppb if units string is variation of mol/mol
-        if data_unit_is_mol_per_mol(ds_refs[i]):
-            ds_refs[i].values = ds_refs[i].values * 1e9
-            ds_refs[i].attrs["units"] = "ppb"
-        if data_unit_is_mol_per_mol(ds_devs[i]):
-            ds_devs[i].values = ds_devs[i].values * 1e9
-            ds_devs[i].attrs["units"] = "ppb"
-
-        # If units string is ppbv (true for bpch data) then rename units
-        if ds_refs[i].units.strip() == "ppbv":
-            ds_refs[i].attrs["units"] = "ppb"
-        if ds_devs[i].units.strip() == "ppbv":
-            ds_devs[i].attrs["units"] = "ppb"
-
-        # Convert from ppb to ug/m3 if convert_to_ugm3 is passed as true
-        if convert_to_ugm3:
-
-            # Error checks: must pass met, not normalize by area, and be in ppb
-            if refmet is None or devmet is None:
-                msg = "Met mata ust be passed to convert units to ug/m3."
-                raise ValueError(msg)
-            elif normalize_by_area:
-                msg = "Normalizing by area is now allowed if plotting ug/m3"
-                raise ValueError(msg)
-            elif ds_refs[i].units != "ppb" or ds_devs[i].units != "ppb":
-                msg = "Units must be mol/mol if converting to ug/m3."
-                raise ValueError(msg)
-
-            # Slice air density data by lev and time
-            # (assume same format and dimensions as refdata and devdata)
-            ref_airden = slice_by_lev_and_time(
-                refmet,
-                "Met_AIRDEN",
-                itime,
-                ilev,
-                False
-            )
-            dev_airden = slice_by_lev_and_time(
-                devmet,
-                "Met_AIRDEN",
-                itime,
-                ilev,
-                False
-            )
-
-            # Get a list of properties for the given species
-            spc_name = varname.replace(varname.split("_")[0]+"_", "")
-            species_properties = properties.get(spc_name)
-
-            # If no properties are found, then exit with an error.
-            # Otherwise, get the molecular weight in g/mol.
-            if species_properties is None:
-                # Hack lumped species until we implement a solution
-                if spc_name in ["Simple_SOA","Complex_SOA"]:
-                    spc_mw_g = 150.0
-                else:
-                    msg = "No properties found for {}. Cannot convert" \
-                          + " to ug/m3."
-                    raise ValueError(msg.format(spc_name))
-            else:
-                spc_mw_g = species_properties.get("MW_g")
-                if spc_mw_g is None:
-                    msg = "Molecular weight not found for for species {}!" \
-                          + " Cannot convert to ug/m3.".format(spc_name)
-                    raise ValueError(msg)
-
-            # Convert values from ppb to ug/m3:
-            # ug/m3 = mol/mol * mol/g air * kg/m3 air * 1e3g/kg
-            #         * g/mol spc * 1e6ug/g
-            #       = ppb * air density * (spc MW / air MW)
-            ds_refs[i].values = ds_refs[i].values * ref_airden.values \
-                                * ( spc_mw_g / gcon.MW_AIR_g )
-            ds_devs[i].values = ds_devs[i].values * dev_airden.values \
-                                * ( spc_mw_g / gcon.MW_AIR_g )
-
-            # Update units string
-            ds_refs[i].attrs["units"] = "\u03BCg/m3" # ug/m3 using mu
-            ds_devs[i].attrs["units"] = "\u03BCg/m3"
-
-        # ==============================================================
-        # Reshape cubed sphere data if using MAPL v1.0.0+
-        # TODO: update function to expect data in this format
-        # ==============================================================
-        ds_refs[i] = reshape_MAPL_CS(ds_refs[i])
-        ds_devs[i] = reshape_MAPL_CS(ds_devs[i])
-        if diff_of_diffs:
-            frac_ds_refs[i] = reshape_MAPL_CS(frac_ds_refs[i])
-            frac_ds_devs[i] = reshape_MAPL_CS(frac_ds_devs[i])
-
-    # ==================================================================
-    # Get the area variables if normalize_by_area=True. They can be
-    # either in the main datasets as variable AREA or in the optionally
-    # passed meteorology datasets as Met_AREAM2.
-    # ==================================================================
-    if normalize_by_area:
-        # ref
-        if "AREA" in refdata.data_vars.keys():
-            ref_area = refdata["AREA"]
-        elif refmet is not None:
-            if "Met_AREAM2" in refmet.data_vars.keys():
-                ref_area = refmet["Met_AREAM2"]
-        else:
-            msg = "normalize_by_area = True but AREA not " \
-                + "present in the Ref dataset and ref met with Met_AREAM2" \
-                + " not passed!"
-            raise ValueError(msg)
-        if "time" in ref_area.dims:
-            ref_area = ref_area.isel(time=0)
-        if refgridtype == 'cs':
-            ref_area = reshape_MAPL_CS(ref_area)
-
-        # dev
-        if "AREA" in devdata.data_vars.keys():
-            dev_area = devdata["AREA"]
-        elif devmet is not None:
-            if "Met_AREAM2" in devmet.data_vars.keys():
-                dev_area = devmet["Met_AREAM2"]
-        else:
-            msg = "normalize_by_area = True but AREA not " \
-                + "present in the Dev dataset and dev met with Met_AREAM2" \
-                | " not passed!"
-            raise ValueError(msg)
-        if "time" in dev_area.dims:
-            dev_area = dev_area.isel(time=0)
-        if devgridtype == 'cs':
-            dev_area = reshape_MAPL_CS(dev_area)
-
-        # Make sure the areas do not have a lev dimension
-        if "lev" in ref_area.dims:
-            ref_area = ref_area.isel(lev=0)
-        if "lev" in dev_area.dims:
-            dev_area = dev_area.isel(lev=0)
-
-    # ==================================================================
-    # Create arrays for each variable in Ref and Dev datasets
-    # and do any necessary regridding. 'cmp' stands for comparison
-    # and represents ref and dev data regridded as needed to a common
-    # grid type and resolution for use in difference and ratio plots.
-    # ==================================================================
-    ds_ref_cmps = [None] * n_var
-    ds_dev_cmps = [None] * n_var
-    frac_ds_ref_cmps = [None] * n_var
-    frac_ds_dev_cmps = [None] * n_var
-
-    global_cmp_grid = call_make_grid(cmpres, 'll', False, False)[0]
-    cmpminlon_ind = np.where(global_cmp_grid["lon"] >= cmpminlon)[0][0]
-    cmpmaxlon_ind = np.where(global_cmp_grid["lon"] <= cmpmaxlon)[0][-1]
-    cmpminlat_ind = np.where(global_cmp_grid["lat"] >= cmpminlat)[0][0]
-    cmpmaxlat_ind = np.where(global_cmp_grid["lat"] <= cmpmaxlat)[0][-1]
-
-    for i in range(n_var):
-        ds_ref = ds_refs[i]
-        ds_dev = ds_devs[i]
-
-        # Do area normalization before regridding if normalize_by_area is True.
-        # Assumes units are the same in ref and dev. If enforce_units is passed
-        # as false then normalization may not be correct.
-        if normalize_by_area:
-            exclude_list = ["WetLossConvFrac", "Prod_", "Loss_"]
-            if not any(s in varname for s in exclude_list):
-                ds_ref.values = ds_ref.values / ref_area.values
-                ds_dev.values = ds_dev.values / dev_area.values
-                ds_refs[i] = ds_ref
-                ds_devs[i] = ds_dev
-                if diff_of_diffs:
-                    frac_ds_refs[i] = frac_ds_refs[i].values / ref_area.values
-                    frac_ds_devs[i] = frac_ds_devs[i].values / dev_area.values
-
-        # Ref
-        ds_ref_cmps[i] = regrid_comparison_data(
-            ds_ref,
-            refres,
-            regridref,
-            refregridder,
-            refregridder_list,
-            global_cmp_grid,
-            refgridtype,
-            cmpminlat_ind,
-            cmpmaxlat_ind,
-            cmpminlon_ind,
-            cmpmaxlon_ind
-        )
-
-        # Dev
-        ds_dev_cmps[i] = regrid_comparison_data(
-            ds_dev,
-            devres,
-            regriddev,
-            devregridder,
-            devregridder_list,
-            global_cmp_grid,
-            devgridtype,
-            cmpminlat_ind,
-            cmpmaxlat_ind,
-            cmpminlon_ind,
-            cmpmaxlon_ind
-        )
-
-        # Diff of diffs
-        if diff_of_diffs:
-            frac_ds_ref_cmps[i] = regrid_comparison_data(
-                frac_ds_refs[i],
-                refres,
-                regridref,
-                refregridder,
-                refregridder_list,
-                global_cmp_grid,
-                refgridtype,
-                cmpminlat_ind,
-                cmpmaxlat_ind,
-                cmpminlon_ind, 
-                cmpmaxlon_ind
-            )
-            frac_ds_dev_cmps[i] = regrid_comparison_data(
-                frac_ds_devs[i],
-                devres,
-                regriddev,
-                devregridder,
-                devregridder_list,
-                global_cmp_grid,
-                devgridtype,
-                cmpminlat_ind,
-                cmpmaxlat_ind,
-                cmpminlon_ind,
-                cmpmaxlon_ind
-            )
-
-
-    # =================================================================
-    # Create pdf if saving to file
-    # =================================================================
-
-    if savepdf:
-        #print("Creating {} for {} variables".format(pdfname, n_var))
-        pdf = PdfPages(pdfname)
-        pdf.close()
-
-    # =================================================================
-    # Define function to create a single page figure to be called
-    # in a parallel loop
-    # =================================================================
-    def createfig(ivar):
-
-        # Suppress harmless run-time warnings (mostly about underflow)
-        warnings.filterwarnings('ignore', category=RuntimeWarning)
-        warnings.filterwarnings('ignore', category=UserWarning)
-
-        if savepdf and verbose:
-            print("{} ".format(ivar), end="")
-        varname = varlist[ivar]
-        varndim_ref = refdata[varname].ndim
-        varndim_dev = devdata[varname].ndim
-
-        ds_ref = ds_refs[ivar]
-        ds_dev = ds_devs[ivar]
-
-        # ==============================================================
-        # Set units and subtitle, including modification if normalizing
-        # area. Note if enforce_units is False (non-default) then
-        # units on difference plots will be wrong.
-        # ==============================================================
-        cmn_units = ds_ref.attrs["units"]
-        subtitle_extra = ""
-        varndim = varndim_ref
-        if normalize_by_area:
-            exclude_list = ["WetLossConvFrac", "Prod_", "Loss_"]
-            if not any(s in varname for s in exclude_list):
-                if "/" in cmn_units:
-                    cmn_units = "{}/m2".format(cmn_units)
-                else:
-                    cmn_units = "{} m-2".format(cmn_units)
-                ds_ref.attrs["units"] = cmn_units
-                ds_dev.attrs["units"] = cmn_units
-                subtitle_extra = ", Normalized by Area"
-
-        # ==============================================================
-        # Get comparison data sets, regridding input slices if needed
-        # ==============================================================
-
-        # Reshape ref/dev cubed sphere data, if any
-        ds_ref_reshaped = None
-        if refgridtype == "cs":
-            ds_ref_reshaped = ds_ref.data.reshape(6, refres, refres)
-        ds_dev_reshaped = None
-        if devgridtype == "cs":
-            ds_dev_reshaped = ds_dev.data.reshape(6, devres, devres)
-
-        ds_ref_cmp = ds_ref_cmps[ivar]
-        ds_dev_cmp = ds_dev_cmps[ivar]
-        frac_ds_ref_cmp = frac_ds_ref_cmps[ivar]
-        frac_ds_dev_cmp = frac_ds_dev_cmps[ivar]
-
-        # Reshape comparison cubed sphere data, if any
-        if cmpgridtype == "cs":
-            ds_ref_cmp_reshaped = ds_ref_cmp.data.reshape(6, cmpres, cmpres)
-            ds_dev_cmp_reshaped = ds_dev_cmp.data.reshape(6, cmpres, cmpres)
-            if frac_ds_ref_cmp is not None:
-                frac_ds_ref_cmp_reshaped = \
-                                frac_ds_ref_cmp.data.reshape(6, cmpres, cmpres)
-            if frac_ds_dev_cmp is not None:
-                frac_ds_dev_cmp_reshaped = \
-                                frac_ds_dev_cmp.data.reshape(6, cmpres, cmpres)
-
-        # ==============================================================
-        # Get min and max values for use in the colorbars
-        # ==============================================================
-
-        # WBD MOVE TO FUNCTION
-
-        # Ref
-        vmin_ref = float(ds_ref.data.min())
-        vmax_ref = float(ds_ref.data.max())
-
-        # Dev
-        vmin_dev = float(ds_dev.data.min())
-        vmax_dev = float(ds_dev.data.max())
-
-        # Comparison
-        if cmpgridtype == "cs":
-            vmin_ref_cmp = float(ds_ref_cmp.data.min())
-            vmax_ref_cmp = float(ds_ref_cmp.data.max())
-            vmin_dev_cmp = float(ds_dev_cmp.data.min())
-            vmax_dev_cmp = float(ds_dev_cmp.data.max())
-            vmin_cmp = np.min([vmin_ref_cmp, vmin_dev_cmp])
-            vmax_cmp = np.max([vmax_ref_cmp, vmax_dev_cmp])
-        else:
-            vmin_cmp = np.min([ds_ref_cmp.min(), ds_dev_cmp.min()])
-            vmax_cmp = np.max([ds_ref_cmp.max(), ds_dev_cmp.max()])
-
-        # Get overall min & max
-        vmin_abs = np.min([vmin_ref, vmin_dev, vmin_cmp])
-        vmax_abs = np.max([vmax_ref, vmax_dev, vmax_cmp])
-        if match_cbar:
-            [vmin, vmax] = [vmin_abs, vmax_abs]
-
-        if verbose:
-            print("vmin_ref: {}".format(vmin_ref))
-            print("vmax_ref: {}".format(vmax_ref))
-            print("vmin_dev: {}".format(vmin_dev))
-            print("vmax_dev: {}".format(vmax_dev))
-            if cmpgridtype == "cs":
-                print("vmin_ref_cmp: {}".format(vmin_ref_cmp))
-                print("vmax_ref_cmp: {}".format(vmax_ref_cmp))
-                print("vmin_dev_cmp: {}".format(vmin_dev_cmp))
-                print("vmax_dev_cmp: {}".format(vmax_dev_cmp))
-            print("vmin_cmp: {}".format(vmin_cmp))
-            print("vmax_cmp: {}".format(vmax_cmp))
-            print("vmin_abs: {}".format(vmin_abs))
-            print("vmax_abs: {}".format(vmax_abs))
-
-        # ==============================================================
-        # Test if Ref and/or Dev contain all zeroes or all NaNs.
-        # This will have implications as to how we set min and max
-        # values for the color ranges below.
-        # ==============================================================
-
-        ref_is_all_zero, ref_is_all_nan = all_zero_or_nan(ds_ref.values)
-        dev_is_all_zero, dev_is_all_nan = all_zero_or_nan(ds_dev.values)
-
-        # ==============================================================
-        # Calculate absolute difference
-        # ==============================================================
-        if cmpgridtype == "ll":
-            absdiff = np.array(ds_dev_cmp) - np.array(ds_ref_cmp)
-        else:
-            absdiff = ds_dev_cmp_reshaped - ds_ref_cmp_reshaped
-
-        # Test if the abs. diff. is zero everywhere or NaN everywhere
-        absdiff_is_all_zero, absdiff_is_all_nan = all_zero_or_nan(absdiff)
-
-        # For cubed-sphere, take special care to avoid a spurious
-        # boundary line, as described here: https://stackoverflow.com/
-        # questions/46527456/preventing-spurious-horizontal-lines-for-
-        # ungridded-pcolormesh-data
-        if cmpgridtype == "cs":
-            absdiff = np.ma.masked_where(np.abs(cmpgrid["lon"] - 180) < 2,
-                                         absdiff)
-
-        # ==============================================================
-        # Calculate fractional difference, set divides by zero to NaN
-        # ==============================================================
-        if cmpgridtype == "ll":
-            # Replace fractional difference plots with absolute difference
-            # of fractional datasets if necessary
-            if frac_ds_dev_cmp is not None and frac_ds_ref_cmp is not None:
-                fracdiff = np.array(frac_ds_dev_cmp) -       \
-                           np.array(frac_ds_ref_cmp)
-            else:
-                fracdiff = np.abs(np.array(ds_dev_cmp)) /    \
-                           np.abs(np.array(ds_ref_cmp))
-        else:
-            if frac_ds_dev_cmp is not None and frac_ds_ref_cmp is not None:
-                fracdiff = frac_ds_dev_cmp_reshaped -        \
-                           frac_ds_ref_cmp_reshaped
-            else:
-                fracdiff = np.abs(ds_dev_cmp_reshaped) /     \
-            np.abs(ds_ref_cmp_reshaped)
-
-        # Replace Infinity values with NaN
-        fracdiff = np.where(np.abs(fracdiff) == np.inf, np.nan, fracdiff)
-        fracdiff[np.abs(fracdiff>1e308)] = np.nan
-
-        # Test if the frac. diff. is zero everywhere or NaN everywhere
-        fracdiff_is_all_zero = not np.any(fracdiff) or       \
-                               (np.nanmin(fracdiff) == 0 and \
-                                np.nanmax(fracdiff) ==0)
-        fracdiff_is_all_nan = np.isnan(fracdiff).all() or ref_is_all_zero
-
-        # Absolute max value of fracdiff, excluding NaNs
-        fracdiffabsmax = max([np.abs(np.nanmin(fracdiff)),
-                              np.abs(np.nanmax(fracdiff))])
-
-        # For cubed-sphere, take special care to avoid a spurious
-        # boundary line, as described here: https://stackoverflow.com/
-        # questions/46527456/preventing-spurious-horizontal-lines-for-
-        # ungridded-pcolormesh-data
-        if cmpgridtype == "cs":
-            fracdiff = np.ma.masked_where(np.abs(cmpgrid["lon"] - 180) < 2, \
-                                          fracdiff)
-
-        # ==============================================================
-        # Create 3x2 figure
-        # ==============================================================
-
-        # Create figures and axes objects
-        # Also define the map projection that will be shown
-        figs, ((ax0, ax1), (ax2, ax3), (ax4, ax5)) = plt.subplots(
-            3, 2, figsize=[12, 14],
-            subplot_kw={"projection": ccrs.PlateCarree()}
-        )
-        # Ensure subplots don't overlap when invoking plt.show()
-        if not savepdf:
-            plt.subplots_adjust(hspace=0.4)
-        # Give the figure a title
-        offset = 0.96
-        fontsize = 25
-        if "lev" in ds_ref.dims and "lev" in ds_dev.dims:
-            if ilev == 0:
-                levstr = "Surface"
-            elif ilev == 22:
-                levstr = "500 hPa"
-            else:
-                levstr = "Level " + str(ilev - 1)
-            if extra_title_txt is not None:
-                figs.suptitle(
-                    "{}, {} ({})".format(varname, levstr, extra_title_txt),
-                    fontsize=fontsize,
-                    y=offset,
-                )
-            else:
-                figs.suptitle(
-                    "{}, {}".format(varname, levstr),
-                    fontsize=fontsize, y=offset
-                )
-        elif (
-            "lat" in ds_ref.dims
-            and "lat" in ds_dev.dims
-            and "lon" in ds_ref.dims
-            and "lon" in ds_dev.dims
-        ):
-            if extra_title_txt is not None:
-                figs.suptitle(
-                    "{} ({})".format(varname, extra_title_txt),
-                    fontsize=fontsize,
-                    y=offset,
-                )
-            else:
-                figs.suptitle("{}".format(varname), fontsize=fontsize, y=offset)
-        else:
-            print("Incorrect dimensions for {}!".format(varname))
-
-        # ==============================================================
-        # Set colormaps for data plots
-        #
-        # Use shallow copy (copy.copy() to create color map objects,
-        # in order to avoid set_bad() from being applied to the base
-        # color table. See: https://docs.python.org/3/library/copy.html
-        # ==============================================================
-
-        # Colormaps for 1st row (Ref and Dev)
-        if use_cmap_RdBu:
-            cmap_toprow_nongray = copy.copy(mpl.cm.RdBu_r)
-            cmap_toprow_gray = copy.copy(mpl.cm.RdBu_r)
-        else:
-            cmap_toprow_nongray = copy.copy(WhGrYlRd)
-            cmap_toprow_gray = copy.copy(WhGrYlRd)
-        cmap_toprow_gray.set_bad(color="gray")
-
-        if refgridtype == "ll":
-            if ref_is_all_nan:
-                ref_cmap = cmap_toprow_gray
-            else:
-                ref_cmap = cmap_toprow_nongray
-
-            if dev_is_all_nan:
-                dev_cmap = cmap_toprow_gray
-            else:
-                dev_cmap = cmap_toprow_nongray
-
-        # Colormaps for 2nd row (Abs. Diff.) and 3rd row (Frac. Diff,)
-        cmap_nongray = copy.copy(mpl.cm.RdBu_r)
-        cmap_gray = copy.copy(mpl.cm.RdBu_r)
-        cmap_gray.set_bad(color="gray")
-
-
-        # ==============================================================
-        # Set titles for plots
-        # ==============================================================
-
-        if refgridtype == "ll":
-            ref_title = "{} (Ref){}\n{}".format(refstr, subtitle_extra, refres)
-        else:
-            ref_title = "{} (Ref){}\nc{}".format(refstr, subtitle_extra, refres)
-
-        if devgridtype == "ll":
-            dev_title = "{} (Dev){}\n{}".format(devstr, subtitle_extra, devres)
-        else:
-            dev_title = "{} (Dev){}\nc{}".format(devstr, subtitle_extra, devres)
-
-        if regridany:
-            absdiff_dynam_title = \
-                "Difference ({})\nDev - Ref, Dynamic Range".format(cmpres)
-            absdiff_fixed_title = \
-                "Difference ({})\nDev - Ref, Restricted Range [5%,95%]".\
-                format(cmpres)
-            if diff_of_diffs:
-                fracdiff_dynam_title = \
-                        "Difference ({}), Dynamic Range\n{} - {}".\
-                        format(cmpres,frac_devstr,frac_refstr)
-                fracdiff_fixed_title = \
-                        "Difference ({}), Restricted Range [5%,95%]\n{} - {}".\
-                        format(cmpres, frac_devstr, frac_refstr)
-            else:
-                fracdiff_dynam_title = \
-                        "Ratio ({})\nDev/Ref, Dynamic Range".format(cmpres)
-                fracdiff_fixed_title = \
-                        "Ratio ({})\nDev/Ref, Fixed Range".format(cmpres)
-        else:
-            absdiff_dynam_title = "Difference\nDev - Ref, Dynamic Range"
-            absdiff_fixed_title = \
-                            "Difference\nDev - Ref, Restricted Range [5%,95%]"
-            if diff_of_diffs:
-                fracdiff_dynam_title = \
-                        "Difference, Dynamic Range\n{} - {}".\
-                        format(frac_devstr,frac_refstr)
-                fracdiff_fixed_title = \
-                        "Difference, Restricted Range [5%,95%]\n{} - {}".\
-                        format(frac_devstr, frac_refstr)
-            else:
-                fracdiff_dynam_title = "Ratio \nDev/Ref, Dynamic Range"
-                fracdiff_fixed_title = "Ratio \nDev/Ref, Fixed Range"
-
-        # ==============================================================
-        # Bundle variables for 6 parallel plotting calls
-        # 0 = Ref                 1 = Dev
-        # 2 = Dynamic abs diff    3 = Restricted abs diff
-        # 4 = Dynamic frac diff   5 = Restricted frac diff
-        # ==============================================================
-
-        subplots = [
-            "ref", "dev",
-            "dyn_abs_diff", "res_abs_diff",
-            "dyn_frac_diff", "res_frac_diff",
-        ]
-        if diff_of_diffs:
-            subplots =  ["ref", "dev",
-                         "dyn_abs_diff", "res_abs_diff",
-                         "dyn_abs_diff", "res_abs_diff"]
-
-        all_zeros = [
-            ref_is_all_zero,
-            dev_is_all_zero,
-            absdiff_is_all_zero,
-            absdiff_is_all_zero,
-            fracdiff_is_all_zero,
-            fracdiff_is_all_zero,
-        ]
-
-        all_nans = [
-            ref_is_all_nan,
-            dev_is_all_nan,
-            absdiff_is_all_nan,
-            absdiff_is_all_nan,
-            fracdiff_is_all_nan,
-            fracdiff_is_all_nan,
-        ]
-        if not -1000 in plot_extent:
-            extents = [plot_extent, plot_extent,
-                       plot_extent, plot_extent,
-                       plot_extent, plot_extent]
-        else:
-            extents = [cmp_extent, cmp_extent,
-                       cmp_extent, cmp_extent,
-                       cmp_extent, cmp_extent]
-
-        plot_vals = [ds_ref, ds_dev, absdiff, absdiff, fracdiff, fracdiff]
-        grids = [refgrid, devgrid, cmpgrid, cmpgrid, cmpgrid, cmpgrid]
-        axs = [ax0, ax1, ax2, ax3, ax4, ax5]
-        rowcols = [(0, 0), (0, 1), (1, 0), (1, 1), (2, 0), (2, 1)]
-        titles = [
-            ref_title,
-            dev_title,
-            absdiff_dynam_title,
-            absdiff_fixed_title,
-            fracdiff_dynam_title,
-            fracdiff_fixed_title,
-        ]
-
-        if refgridtype == "ll":
-            cmaps = [ref_cmap, dev_cmap, cmap_gray, \
-                     cmap_gray, cmap_gray, cmap_gray]
-        else:
-            cmaps = [
-                cmap_toprow_nongray,
-                cmap_toprow_nongray,
-                cmap_nongray,
-                cmap_nongray,
-                cmap_nongray,
-                cmap_nongray,
-            ]
-
-        ref_masked = None
-        dev_masked = None
-        if refgridtype == "cs":
-            ref_masked = np.ma.masked_where(
-                np.abs(refgrid["lon"] - 180) < 2, ds_ref_reshaped
-            )
-        if devgridtype == "cs":
-            dev_masked = np.ma.masked_where(
-                np.abs(devgrid["lon"] - 180) < 2, ds_dev_reshaped
-            )
-        masked = [ref_masked, dev_masked, absdiff, absdiff, fracdiff, fracdiff]
-
-        gridtypes = [
-            refgridtype,
-            devgridtype,
-            cmpgridtype,
-            cmpgridtype,
-            cmpgridtype,
-            cmpgridtype,
-        ]
-
-        unit_list = [ds_ref.units, ds_dev.units, cmn_units,
-                     cmn_units, "unitless", "unitless"]
-
-        other_all_nans = [dev_is_all_nan, ref_is_all_nan, \
-                          False, False, False, False]
-
-        mins = [vmin_ref, vmin_dev, vmin_abs]
-        maxs = [vmax_ref, vmax_dev, vmax_abs]
-
-        ratio_logs = [False, False, False, False, True, True]
-
-        # Plot
-        for i in range(6):
-            sixplot(
-                subplots[i],
-                all_zeros[i],
-                all_nans[i],
-                plot_vals[i],
-                grids[i],
-                axs[i],
-                rowcols[i],
-                titles[i],
-                cmaps[i],
-                unit_list[i],
-                extents[i],
-                masked[i],
-                other_all_nans[i],
-                gridtypes[i],
-                mins,
-                maxs,
-                use_cmap_RdBu,
-                match_cbar,
-                verbose,
-                log_color_scale,
-                plot_type="single_level",
-                ratio_log=ratio_logs[i]
-            )
-
-        # ==============================================================
-        # Add this page of 6-panel plots to a PDF file
-        # ==============================================================
-        if savepdf:
-            pdf = PdfPages(pdfname + "BENCHMARKFIGCREATION.pdf" + str(ivar))
-            pdf.savefig(figs)
-            pdf.close()
-            plt.close(figs)
-        # ==============================================================
-        # Update the list of variables with significant differences.
-        # Criterion: abs(1 - max(fracdiff)) > 0.1
-        # Do not include NaNs in the criterion, because these indicate
-        # places where fracdiff could not be computed (div-by-zero).
-        # ==============================================================
-        if np.abs(1 - np.nanmax(fracdiff)) > 0.1:
-            sigdiff_list.append(varname)
-            return varname
-        else:
-            return
-
-    # ==================================================================
-    # Call figure generation function in a parallel loop over variables
-    # ==================================================================
-    #do not attempt nested thread parallelization due to issues with matplotlib
-    if current_process().name != "MainProcess":
-        n_job = 1
-    if savepdf:
-        results = Parallel(n_jobs = n_job) (delayed(createfig)(i) \
-                                            for i in range(n_var))
-        #update sig diffs after parallel calls
-        if current_process().name == "MainProcess":
-            for varname in results:
-                if type(varname) is str:
-                    sigdiff_list.append(varname)
-    else:
-        #disable parallel plotting to allow interactive figure plotting
-        for i in range(n_var):
-            createfig(i)
-
-    # ==================================================================
-    # Finish
-    # ==================================================================
-    if savepdf:
-        if verbose:
-            print("Closed PDF")
-        merge = PdfFileMerger()
-        for i in range(n_var):
-            merge.append(pdfname + "BENCHMARKFIGCREATION.pdf" + str(i))
-            os.remove(pdfname + "BENCHMARKFIGCREATION.pdf" + str(i))
-        merge.write(pdfname)
-        merge.close()
-        warnings.showwarning = warning_format
-
-
-def compare_zonal_mean(
-    refdata,
-    refstr,
-    devdata,
-    devstr,
-    varlist=None,
-    itime=0,
-    refmet=None,
-    devmet=None,
-    weightsdir='.',
-    pdfname="",
-    cmpres=None,
-    match_cbar=True,
-    pres_range=[0, 2000],
-    normalize_by_area=False,
-    enforce_units=True,
-    convert_to_ugm3=False,
-    flip_ref=False,
-    flip_dev=False,
-    use_cmap_RdBu=False,
-    verbose=False,
-    log_color_scale=False,
-    log_yaxis=False,
-    extra_title_txt=None,
-    n_job=-1,
-    sigdiff_list=[],
-    second_ref=None,
-    second_dev=None
-):
-
-    """
-    Create single-level 3x2 comparison zonal-mean plots for variables
-    common in two xarray Daatasets. Optionally save to PDF.
-
-    Args:
-    -----
-        refdata : xarray dataset
-            Dataset used as reference in comparison
-
-        refstr  : str OR list of str
-            String description for reference data to be used in plots
-            OR list containing [ref1str, ref2str] for diff-of-diffs plots
-
-        devdata : xarray dataset
-            Dataset used as development in comparison
-
-        devstr  : str OR list of str
-            String description for development data to be used in plots
-            OR list containing [dev1str, dev2str] for diff-of-diffs plots
-
-    Keyword Args (optional):
-    ------------------------
-        varlist : list of strings
-            List of xarray dataset variable names to make plots for
-            Default value: None (will compare all common 3D variables)
-
-        itime : integer
-            Dataset time dimension index using 0-based system
-            Default value: 0
-
-        refmet : xarray dataset
-            Dataset containing ref meteorology
-            Default value: None
-
-        devmet : xarray dataset
-            Dataset containing dev meteorology  
-            Default value: None
-
-        weightsdir : str
-            Directory path for storing regridding weights
-            Default value: None (will create/store weights in
-            current directory)
-
-        pdfname : str
-            File path to save plots as PDF
-            Default value: Empty string (will not create PDF)
-
-        cmpres : str
-            String description of grid resolution at which
-            to compare datasets
-            Default value: None (will compare at highest resolution
-            of Ref and Dev)
-
-        match_cbar : boolean
-            Set this flag to True to use same the colorbar bounds
-            for both Ref and Dev plots.
-            Default value: True
-
-        pres_range : list of two integers
-            Pressure range of levels to plot [hPa]. The vertical axis will
-            span the outer pressure edges of levels that contain pres_range
-            endpoints.
-            Default value: [0,2000]
-
-        normalize_by_area : boolean
-            Set this flag to True to to normalize raw data in both
-            Ref and Dev datasets by grid area. Input ref and dev datasets
-            must include AREA variable in m2 if normalizing by area.
-            Default value: False
-
-        enforce_units : boolean
-            Set this flag to True force an error if the variables in
-            the Ref and Dev datasets have different units.
-            Default value: True
-
-        convert_to_ugm3 : str
-            Whether to convert data units to ug/m3 for plotting.
-            Default value: False
-
-        flip_ref : boolean
-            Set this flag to True to flip the vertical dimension of
-            3D variables in the Ref dataset.
-            Default value: False
-
-        flip_dev : boolean
-            Set this flag to True to flip the vertical dimension of
-            3D variables in the Dev dataset.
-            Default value: False
-
-        use_cmap_RdBu : boolean
-            Set this flag to True to use a blue-white-red colormap for
-            plotting raw reference and development datasets.
-            Default value: False
-
-        verbose : logical
-            Set this flag to True to enable informative printout.
-            Default value: False
-
-        log_color_scale: boolean
-            Set this flag to True to enable plotting data (not diffs)
-            on a log color scale.
-            Default value: False
-
-        log_yaxis : boolean
-            Set this flag to True if you wish to create zonal mean
-            plots with a log-pressure Y-axis.
-            Default value: False
-
-        extra_title_txt : str
-            Specifies extra text (e.g. a date string such as "Jan2016")
-            for the top-of-plot title.
-            Default value: None
-
-        n_job : int
-            Defines the number of simultaneous workers for parallel plotting.
-            Set to 1 to disable parallel plotting. Value of -1 allows the application to decide.
-            Default value: -1
-
-        sigdiff_list: list of str
-            Returns a list of all quantities having significant
-            differences (where |max(fractional difference)| > 0.1).
-            Default value: []
-
-        second_ref : xarray Dataset
-            A dataset of the same model type / grid as refdata, to be used in diff-of-diffs plotting.
-            Default value: None
-    
-        second_dev : xarray Dataset
-            A dataset of the same model type / grid as devdata, to be used in diff-of-diffs plotting.
-            Default value: None
-    """
-    warnings.showwarning = warning_format
-    if not isinstance(refdata, xr.Dataset):
-        raise TypeError("The refdata argument must be an xarray Dataset!")
-
-    if not isinstance(devdata, xr.Dataset):
-        raise TypeError("The devdata argument must be an xarray Dataset!")
-
-    # Determine if doing diff-of-diffs
-    if second_ref is not None and second_dev is not None:
-        diff_of_diffs = True
-    else:
-        diff_of_diffs = False
-
-    # Prepare diff-of-diffs datasets if needed
-    if diff_of_diffs:
-        refdata, fracrefdata = get_diff_of_diffs(refdata, second_ref)
-        devdata, fracdevdata = get_diff_of_diffs(devdata, second_dev)
-        if type(refstr) is list:
-            frac_refstr = '{} / {}'.format(refstr[1], refstr[0])
-            refstr = '{} - {}'.format(refstr[1], refstr[0])
-        else:
-            frac_refstr = 'Ref2 / Ref1'
-        if type(devstr) is list:
-            frac_devstr = '{} / {}'.format(devstr[1], devstr[0])
-            devstr = '{} - {}'.format(devstr[1], devstr[0])
-        else:
-            frac_devstr = 'Dev2 / Dev1'
-        
-    # If no varlist is passed, plot all 3D variables in the dataset
-    if varlist is None:
-        quiet = not verbose
-        vardict = core.compare_varnames(refdata, devdata, quiet=quiet)
-        varlist = vardict["commonvars3D"]
-        print("Plotting all 3D variables")
-    n_var = len(varlist)
-
-    # Exit out if there are no 3D variables
-    if not n_var:
-        print("WARNING: no 3D variables to plot zonal mean for!")
-        return
-
-    # If no PDF name passed, then do not save to PDF
-    savepdf = True
-    if pdfname == "":
-        savepdf = False
-
-    # Cleanup previous temporary PDFs produced during parallelization
-    for i in range(n_var):
-        try:
-            os.remove(pdfname + "BENCHMARKFIGCREATION.pdf" + str(i))
-        except:
-            continue
-
-    # If converting to ug/m3, load the species database
-    if convert_to_ugm3:
-        properties_path = os.path.join(os.path.dirname(__file__),
-                                       "species_database.yml")
-        properties = yaml.load(open(properties_path), Loader=yaml.FullLoader)
-
-    # Get mid-point pressure and edge pressures for this grid (assume 72-level)
-    ref_pedge, ref_pmid, ref_grid_cat = get_vert_grid(refdata)
-    dev_pedge, dev_pmid, dev_grid_cat = get_vert_grid(devdata)
-
-    # Get indexes of pressure subrange (full range is default)
-    ref_pedge_ind = get_pressure_indices(ref_pedge, pres_range)
-    dev_pedge_ind = get_pressure_indices(dev_pedge, pres_range)
-
-
-    # Pad edges if subset does not include surface or TOA so data spans
-    # entire subrange
-    ref_pedge_ind = pad_pressure_edges(ref_pedge_ind, refdata.sizes["lev"])
-    dev_pedge_ind = pad_pressure_edges(dev_pedge_ind, devdata.sizes["lev"])
-
-    # pmid indexes do not include last pedge index
-    ref_pmid_ind = ref_pedge_ind[:-1]
-    dev_pmid_ind = dev_pedge_ind[:-1]
-    # Convert levels to pressures in ref and dev data
-    refdata = convert_lev_to_pres(refdata, ref_pmid, ref_pedge)
-    devdata = convert_lev_to_pres(devdata, dev_pmid, dev_pedge)
-    
-    if diff_of_diffs:
-        fracrefdata = convert_lev_to_pres(fracrefdata, ref_pmid, ref_pedge)
-        fracdevdata = convert_lev_to_pres(fracdevdata, dev_pmid, dev_pedge)
-
-    # ==================================================================
-    # Reduce pressure range if reduced range passed as input. Indices
-    # must be flipped if flipping vertical axis.
-    # ==================================================================
-    #this may require checking for 48 / 73 levels
-    ref_pmid_ind_flipped = refdata.sizes["lev"] - ref_pmid_ind[::-1] - 1
-    dev_pmid_ind_flipped = devdata.sizes["lev"] - dev_pmid_ind[::-1] - 1
-    if flip_ref:
-        ref_pmid_ind = pmid_ind_flipped
-    if flip_dev:
-        dev_pmid_ind = pmid_ind_flipped
-
-    refdata = refdata.isel(lev=ref_pmid_ind)
-    devdata = devdata.isel(lev=dev_pmid_ind)
-    if diff_of_diffs:
-        fracrefdata = fracrefdata.isel(lev=ref_pmid_ind)
-        fracdevdata = fracdevdata.isel(lev=dev_pmid_ind)
-
-    [refres, refgridtype, devres, devgridtype, cmpres, cmpgridtype,
-     regridref, regriddev, regridany, refgrid, devgrid, cmpgrid,
-     refregridder, devregridder,refregridder_list, devregridder_list] = \
-            create_regridders(
-                refdata, 
-                devdata, 
-                weightsdir=weightsdir,
-                cmpres=cmpres,
-                zm=True
-            )
-
-    ref_to_47 = False
-    dev_to_47 = False
-
-    # Determine whether one grid must be reduced to 47 levels and assign
-    # plotting variables
-    if ref_grid_cat is 72 and dev_grid_cat is 47:
-        ref_to_47 = True
-        pedge = dev_pedge
-        pedge_ind = dev_pedge_ind
-    elif ref_grid_cat is 47 and dev_grid_cat is 72:
-        dev_to_47 = True
-        pedge = ref_pedge
-        pedge_ind = ref_pedge_ind
-    else:
-        pedge = ref_pedge
-        pedge_ind = ref_pedge_ind
-
-    if ref_to_47 or dev_to_47:
-        conv_dict = dict_72_to_47()
-
-    # ==================================================================
-    # Loop over all variables
-    # ==================================================================
-    ds_refs = [None] * n_var
-    frac_ds_refs = [None] * n_var
-    ds_devs = [None] * n_var
-    frac_ds_devs = [None] * n_var
-    for i in range(n_var):
-
-        varname = varlist[i]
-
-        # ==================================================================
-        # Slice the data, allowing for no time dimension (bpch)
-        # ==================================================================
-
-        # Ref
-        if "time" in refdata[varname].dims:
-            ds_refs[i] = refdata[varname].isel(time=itime)
-            if diff_of_diffs:
-                frac_ds_refs[i] = fracrefdata[varname].isel(time=itime)
-        else:
-            ds_refs[i] = refdata[varname]
-            if diff_of_diffs:
-                frac_ds_refs[i] = fracrefdata[varname]
-        
-        # Dev
-        if "time" in devdata[varname].dims:
-            ds_devs[i] = devdata[varname].isel(time=itime)
-            if diff_of_diffs:
-                frac_ds_devs[i] = fracdevdata[varname].isel(time=itime)
-
-        else:
-            ds_devs[i] = devdata[varname]
-            if diff_of_diffs:
-                frac_ds_devs[i] = fracdevdata[varname]
-
-        # ==================================================================
-        #  Handle units as needed
-        # ==================================================================
-        
-        # Check that units are the same in ref and dev. Will exit with
-        # an error if do not match and enforce_units is true (default).
-        check_units(ds_refs[i], ds_devs[i])
-
-        # Convert to ppb if units string is variation of mol/mol
-        if data_unit_is_mol_per_mol(ds_refs[i]):
-            ds_refs[i].values = ds_refs[i].values * 1e9
-            ds_refs[i].attrs["units"] = "ppb"
-        if data_unit_is_mol_per_mol(ds_devs[i]):
-            ds_devs[i].values = ds_devs[i].values * 1e9
-            ds_devs[i].attrs["units"] = "ppb"
-
-        # If units string is ppbv (true for bpch data) then rename units
-        if ds_refs[i].units.strip() == "ppbv":
-            ds_refs[i].attrs["units"] = "ppb"
-        if ds_devs[i].units.strip() == "ppbv":
-            ds_devs[i].attrs["units"] = "ppb"
-
-        # Convert from ppb to ug/m3 if convert_to_ugm3 is passed as true
-        if convert_to_ugm3:
-
-            # Error checks: must pass met, not normalize by area, and be in ppb
-            if refmet is None or devmet is None:
-                msg = "Met mata ust be passed to convert units to ug/m3."
-                raise ValueError(msg)
-            elif normalize_by_area:
-                msg = "Normalizing by area is now allowed if plotting ug/m3"
-                raise ValueError(msg)
-            elif ds_refs[i].units != "ppb" or ds_devs[i].units != "ppb":
-                msg = "Units must be mol/mol if converting to ug/m3."
-                raise ValueError(msg)
-
-            # Slice air density data by time and lev
-            # (assume same format and dimensions as refdata and devdata)
-            if "time" in refmet["Met_AIRDEN"].dims:
-                ref_airden = refmet["Met_AIRDEN"].isel(time=itime,
-                                                       lev=ref_pmid_ind)
-            else:
-                ref_airden = refmet["Met_AIRDEN"].isel(lev=ref_pmid_ind)
-            if "time" in devmet["Met_AIRDEN"].dims:
-                dev_airden = devmet["Met_AIRDEN"].isel(time=itime,
-                                                       lev=dev_pmid_ind)
-            else:
-                dev_airden = devmet["Met_AIRDEN"].isel(lev=dev_pmid_ind)
-
-            # Get a list of properties for the given species
-            spc_name = varname.replace(varname.split("_")[0]+"_", "")
-            species_properties = properties.get(spc_name)
-
-            # If no properties are found, then exit with an error.
-            # Otherwise, get the molecular weight in g/mol.
-            if species_properties is None:
-                # Hack lumped species until we implement a solution
-                if spc_name in ["Simple_SOA","Complex_SOA"]:
-                    spc_mw_g = 150.0
-                else:
-                    msg = "No properties found for {}. Cannot convert" \
-                          + " to ug/m3."
-                    raise ValueError(msg.format(spc_name))
-            else:
-                # Get the species molecular weight in g/mol
-                spc_mw_g = species_properties.get("MW_g")
-                if spc_mw_g is None:
-                    msg = "Molecular weight not found for for species {}!" \
-                          + " Cannot convert to ug/m3.".format(spc_name)
-                    raise ValueError(msg)
-
-            # Convert values from ppb to ug/m3:
-            # ug/m3 = 1e-9ppb * mol/g air * kg/m3 air * 1e3g/kg
-            #         * g/mol spc * 1e6ug/g
-            #       = ppb * air density * (spc MW / air MW)
-            ds_refs[i].values = ds_refs[i].values * ref_airden.values \
-                                * ( spc_mw_g / gcon.MW_AIR_g )
-            ds_devs[i].values = ds_devs[i].values * dev_airden.values \
-                                * ( spc_mw_g / gcon.MW_AIR_g )
-
-            # Update units string
-            ds_refs[i].attrs["units"] = "\u03BCg/m3" # ug/m3 using mu
-            ds_devs[i].attrs["units"] = "\u03BCg/m3"
-
-        # ==============================================================
-        # Reshape cubed sphere data if using MAPL v1.0.0+
-        # TODO: update function to expect data in this format
-        # ==============================================================
-        ds_refs[i] = reshape_MAPL_CS(ds_refs[i])
-        ds_devs[i] = reshape_MAPL_CS(ds_devs[i])
-        if diff_of_diffs:
-            frac_ds_refs[i] = reshape_MAPL_CS(frac_ds_refs[i])
-            frac_ds_devs[i] = reshape_MAPL_CS(frac_ds_devs[i])        
-
-        # Flip in the vertical if applicable
-        if flip_ref:
-            ds_refs[i].data = ds_refs[i].data[::-1, :, :]
-            if diff_of_diffs:
-                frac_ds_refs[i].data = frac_ds_refs[i].data[::-1, :, :]
-        if flip_dev:
-            ds_devs[i].data = ds_devs[i].data[::-1, :, :]
-            if diff_of_diffs:
-                frac_ds_devs[i].data = frac_ds_devs[i].data[::-1, :, :]
-
-    # ==================================================================
-    # Get the area variables if normalize_by_area=True. They can be
-    # either in the main datasets as variable AREA or in the optionally
-    # passed meteorology datasets as Met_AREAM2.
-    # ==================================================================
-    if normalize_by_area:
-        if "AREA" in refdata.data_vars.keys():
-            ref_area = refdata["AREA"]
-        elif refmet is not None:
-            if "Met_AREAM2" in refmet.data_vars.keys():
-                ref_area = refmet["Met_AREAM2"]
-        else:
-            msg = "normalize_by_area = True but AREA not " \
-                + "present in the Ref dataset and ref met with Met_AREAM2" \
-                + " not passed!"
-            raise ValueError(msg)
-        if "time" in ref_area.dims:
-            ref_area = ref_area.isel(time=0)
-        if refgridtype == 'cs':
-            ref_area = reshape_MAPL_CS(ref_area)
-
-        if "AREA" in devdata.data_vars.keys():
-            dev_area = devdata["AREA"]
-        elif devmet is not None:
-            if "Met_AREAM2" in devmet.data_vars.keys():
-                dev_area = devmet["Met_AREAM2"]
-        else:
-            msg = "normalize_by_area = True but AREA not " \
-                + "present in the Dev dataset and dev met with Met_AREAM2" \
-                | " not passed!"
-            raise ValueError(msg)
-        if "time" in dev_area.dims:
-            dev_area = dev_area.isel(time=0)
-        if devgridtype == 'cs':
-            dev_area = reshape_MAPL_CS(dev_area)
-
-        # Make sure the areas do not have a lev dimension
-        if "lev" in ref_area.dims:
-            ref_area = ref_area.isel(lev=0)
-        if "lev" in dev_area.dims:
-            dev_area = dev_area.isel(lev=0)
-
-    # ==================================================================
-    # Create arrays for each variable in the Ref and Dev dataset
-    # and regrid to the comparison grid.
-    # ==================================================================
-    ds_ref_cmps = [None] * n_var
-    ds_dev_cmps = [None] * n_var
-    frac_ds_ref_cmps = [None] * n_var
-    frac_ds_dev_cmps = [None] * n_var
-
-    for i in range(n_var):
-        ds_ref = ds_refs[i]
-        ds_dev = ds_devs[i]
-        frac_ds_ref = frac_ds_refs[i]
-        frac_ds_dev = frac_ds_devs[i]
-        # ==============================================================
-        # Reduce variables to 47L from 72L if necessary for comparison
-        # ==============================================================
-        if ref_to_47:
-            ds_ref = reduce_72_to_47(
-                ds_ref, 
-                conv_dict, 
-                ref_pmid_ind, 
-                dev_pmid_ind
-            )
-            if diff_of_diffs:
-                frac_ds_ref = reduce_72_to_47(
-                    frac_ds_ref,
-                    ref_pmid_ind,
-                    dev_pmid_ind
-                )
-        if dev_to_47:
-            ds_dev = reduce_72_to_47(
-                ds_dev,
-                conv_dict,
-                dev_pmid_ind,
-                ref_pmid_ind
-            )
-            if diff_of_diffs:
-                frac_ds_dev = reduce_72_to_47(
-                    frac_ds_dev,
-                    ref_pmid_ind,
-                    dev_pmid_ind
-                )
-
-        ref_nlev = len(ds_ref['lev'])
-        dev_nlev = len(ds_dev['lev'])
-
-        # Do area normalization before regridding if normalize_by_area=True
-        if normalize_by_area:
-            exclude_list = ["WetLossConvFrac", "Prod_", "Loss_"]
-            if not any(s in varname for s in exclude_list):
-                ds_ref.values = ds_ref.values / ref_area.values
-                ds_dev.values = ds_dev.values / dev_area.values
-                ds_refs[i] = ds_ref
-                ds_devs[i] = ds_dev
-                if diff_of_diffs:
-                    frac_ds_ref.values = frac_ds_ref.values / ref_area.values
-                    frac_ds_refs[i] = frac_ds_ref
-                    frac_ds_dev.values = frac_ds_dev.values / dev_area.values
-                    frac_ds_devs[i] = frac_ds_dev
-                
-        # Ref
-        ds_ref_cmps[i] = regrid_comparison_data(
-            ds_ref,
-            refres,
-            regridref,
-            refregridder,
-            refregridder_list,
-            cmpgrid,
-            refgridtype,
-            nlev=ref_nlev
-        )
-        if diff_of_diffs:
-            frac_ds_ref_cmps[i] = regrid_comparison_data(
-                frac_ds_refs[i],
-                refres,
-                regridref,
-                refregridder,
-                refregridder_list,
-                cmpgrid,
-                refgridtype,
-                nlev=ref_nlev
-            )
-        # Dev
-        ds_dev_cmps[i] = regrid_comparison_data(
-            ds_dev,
-            devres,
-            regriddev,
-            devregridder,
-            devregridder_list,
-            cmpgrid,
-            devgridtype,
-            nlev=dev_nlev
-        )
-        if diff_of_diffs:
-            frac_ds_dev_cmps[i] = regrid_comparison_data(
-                frac_ds_devs[i],
-                devres,
-                regriddev,
-                devregridder,
-                devregridder_list,
-                cmpgrid,
-                devgridtype,
-                nlev=dev_nlev
-            )
-
-    # ==================================================================
-    # Create pdf, if savepdf is passed as True
-    # ==================================================================
-
-    # Universal plot setup
-    xtick_positions = np.arange(-90, 91, 30)
-    xticklabels = ["{}$\degree$".format(x) for x in xtick_positions]
-
-    if savepdf:
-        #print("Creating {} for {} variables".format(pdfname, n_var))
-        pdf = PdfPages(pdfname)
-        pdf.close()
-
-    # ==================================================================
-    # Define function to create a single page figure to be called
-    # in a parallel loop
-    # ==================================================================
-    def createfig(ivar):
-
-        # Suppress harmless run-time warnings (mostly about underflow)
-        warnings.filterwarnings('ignore', category=RuntimeWarning)
-        warnings.filterwarnings('ignore', category=UserWarning)
-
-        if savepdf and verbose:
-            print("{} ".format(ivar), end="")
-        varname = varlist[ivar]
-        varndim_ref = refdata[varname].ndim
-        varndim_dev = devdata[varname].ndim
-
-        # ==============================================================
-        # Assign data variables
-        # ==============================================================
-        ds_ref = ds_refs[ivar]
-        ds_dev = ds_devs[ivar]
-        ds_ref_cmp = ds_ref_cmps[ivar]
-        ds_dev_cmp = ds_dev_cmps[ivar]
-        frac_ds_ref_cmp = frac_ds_ref_cmps[ivar]
-        frac_ds_dev_cmp = frac_ds_dev_cmps[ivar]
-
-        # ==============================================================
-        # Area normalization units and subtitle
-        # Set units and subtitle, including modification if normalizing
-        # area. Note if enforce_units is False (non-default) then
-        # units on difference plots will be wrong.
-        # ==============================================================
-        cmn_units = ds_ref.attrs["units"]
-        varndim = varndim_ref
-        subtitle_extra = ""
-        if normalize_by_area:
-            exclude_list = ["WetLossConvFrac", "Prod_", "Loss_"]
-            if not any(s in varname for s in exclude_list):
-                if "/" in cmn_units:
-                    cmn_units = "{}/m2".format(cmn_units)
-                else:
-                    cmn_units = "{} m-2".format(cmn_units)
-                ds_ref.attrs["units"] = cmn_units
-                ds_dev.attrs["units"] = cmn_units
-                subtitle_extra = ", Normalized by Area"
-
-        # ==============================================================
-        # Calculate zonal mean
-        # ==============================================================
-
-        # Ref
-        if refgridtype == "ll":
-            zm_ref = ds_ref.mean(dim="lon")
-        else:
-            zm_ref = ds_ref_cmp.mean(axis=2)
-
-        # Dev
-        if devgridtype == "ll":
-            zm_dev = ds_dev.mean(dim="lon")
-        else:
-            zm_dev = ds_dev_cmp.mean(axis=2)
-
-        # Comparison
-        zm_dev_cmp = ds_dev_cmp.mean(axis=2)
-        zm_ref_cmp = ds_ref_cmp.mean(axis=2)
-        if diff_of_diffs:
-            frac_zm_dev_cmp = frac_ds_dev_cmp.mean(axis=2)
-            frac_zm_ref_cmp = frac_ds_ref_cmp.mean(axis=2)
-        # ==============================================================
-        # Get min and max values for use in the colorbars
-        # and also flag if Ref and/or Dev are all zero or all NaN
-        # ==============================================================
-
-        # Ref
-        vmin_ref = float(zm_ref.min())
-        vmax_ref = float(zm_ref.max())
-
-        # Dev
-        vmin_dev = float(zm_dev.min())
-        vmax_dev = float(zm_dev.max())
-
-        # Comparison
-        vmin_cmp = np.min([zm_ref_cmp.min(), zm_dev_cmp.min()])
-        vmax_cmp = np.max([zm_ref_cmp.max(), zm_dev_cmp.max()])
-
-        # Take min/max across all grids
-        vmin_abs = np.min([vmin_ref, vmin_dev, vmin_cmp])
-        vmax_abs = np.max([vmax_ref, vmax_dev, vmax_cmp])
-
-        if verbose:
-            print("vmin_ref: {}".format(vmin_ref))
-            print("vmin_dev: {}".format(vmin_dev))
-            print("vmin_cmp: {}".format(vmin_cmp))
-            print("vmin_abs: {}".format(vmin_abs))
-            print("vmax_ref: {}".format(vmax_ref))
-            print("vmax_dev: {}".format(vmax_dev))
-            print("vmax_cmp: {}".format(vmax_cmp))
-            print("vmax_abs: {}".format(vmax_abs))
-
-        # ==============================================================
-        # Test if Ref and/or Dev contain all zeroes or all NaNs.
-        # This will have implications as to how we set min and max
-        # values for the color ranges below.
-        # ==============================================================
-
-        ref_is_all_zero, ref_is_all_nan = all_zero_or_nan(ds_ref.values)
-        dev_is_all_zero, dev_is_all_nan = all_zero_or_nan(ds_dev.values)
-
-        # ==============================================================
-        # Calculate zonal mean difference
-        # ==============================================================
-
-        zm_diff = np.array(zm_dev_cmp) - np.array(zm_ref_cmp)
-
-        # Test if abs. diff is zero everywhere or NaN everywhere
-        absdiff_is_all_zero, absdiff_is_all_nan = all_zero_or_nan(zm_diff)
-
-        # Absolute maximum difference value
-        diffabsmax = max([np.abs(zm_diff.min()), np.abs(zm_diff.max())])
-
-        # ==============================================================
-        # Calculate fractional difference, set divides by zero to Nan
-        # ==============================================================
-        if diff_of_diffs:
-            zm_fracdiff = np.array(frac_zm_dev_cmp) -       \
-                          np.array(frac_zm_ref_cmp)
-        else:
-            zm_fracdiff = np.abs(np.array(zm_dev_cmp)) /    \
-                          np.abs(np.array(zm_ref_cmp))
-        zm_fracdiff = np.where(np.abs(zm_fracdiff) ==       \
-                               np.inf, np.nan, zm_fracdiff)
-        zm_fracdiff[zm_fracdiff>1e308] = np.nan
-        # Test if the frac. diff is zero everywhere or NaN everywhere
-        fracdiff_is_all_zero = not np.any(zm_fracdiff) or       \
-                               (np.nanmin(zm_fracdiff) == 0 and \
-                                np.nanmax(zm_fracdiff) ==0)
-        fracdiff_is_all_nan = np.isnan(zm_fracdiff).all()
-
-        # ==============================================================
-        # Create 3x2 figure
-        # ==============================================================
-
-        # Create figs and axes objects
-        figs, ((ax0, ax1), (ax2, ax3), (ax4, ax5)) = plt.subplots(
-            3, 2, figsize=[12, 15.3]
-        )
-        # Ensure subplots don't overlap when invoking plt.show()
-        if not savepdf:
-            plt.subplots_adjust(hspace=0.4)
-        # Give the plot a title
-        offset = 0.96
-        fontsize = 25
-        if extra_title_txt is not None:
-            figs.suptitle(
-                "{}, Zonal Mean ({})".format(varname, extra_title_txt),
-                fontsize=fontsize,
-                y=offset,
-            )
-        else:
-            figs.suptitle("{}, Zonal Mean".format(varname),
-                          fontsize=fontsize, y=offset)
-
-        # ==============================================================
-        # Set color map objects.  Use gray for NaNs (no worries,
-        # because zonal means are always plotted on lat-alt grids).
-        #
-        # Use shallow copy (copy.copy() to create color map objects,
-        # in order to avoid set_bad() from being applied to the base
-        # color table. See: https://docs.python.org/3/library/copy.html
-        # ==============================================================
-
-        if use_cmap_RdBu:
-            cmap1 = copy.copy(mpl.cm.RdBu_r)
-        else:
-            cmap1 = copy.copy(WhGrYlRd)
-        cmap1.set_bad("gray")
-
-        cmap_plot = copy.copy(mpl.cm.RdBu_r)
-        cmap_plot.set_bad(color="gray")
-
-        # ==============================================================
-        # Set titles for plots
-        # ==============================================================
-
-        if refgridtype == "ll":
-            ref_title = "{} (Ref){}\n{}".format(refstr, subtitle_extra, refres)
-        else:
-            ref_title = "{} (Ref){}\n{} regridded from c{}".format(
-                refstr, subtitle_extra, cmpres, refres
-            )
-
-        if devgridtype == "ll":
-            dev_title = "{} (Dev){}\n{}".format(devstr, subtitle_extra, devres)
-        else:
-            dev_title = "{} (Dev){}\n{} regridded from c{}".format(
-                devstr, subtitle_extra, cmpres, devres)
-
-        if regridany:
-            absdiff_dynam_title = \
-                    "Difference ({})\nDev - Ref, Dynamic Range".format(cmpres)
-            absdiff_fixed_title = \
-                    "Difference ({})\nDev - Ref, Restricted Range [5%,95%]".\
-                    format(cmpres)
-            if diff_of_diffs:
-                fracdiff_dynam_title = \
-                    "Difference ({}), Dynamic Range\n{} - {}".\
-                    format(cmpres,frac_devstr,frac_refstr)
-                fracdiff_fixed_title = \
-                    "Difference ({}), Restricted Range [5%,95%]\n{} - {}".\
-                    format(cmpres, frac_devstr, frac_refstr)
-            else:
-                fracdiff_dynam_title = \
-                    "Ratio ({})\nDev/Ref, Dynamic Range".format(cmpres)
-                fracdiff_fixed_title = \
-                    "Ratio ({})\nDev/Ref, Fixed Range".format(cmpres)
-        else:
-            absdiff_dynam_title = "Difference\nDev - Ref, Dynamic Range"
-            absdiff_fixed_title = \
-                    "Difference\nDev - Ref, Restricted Range [5%,95%]"
-            if diff_of_diffs:
-                fracdiff_dynam_title = \
-                    "Difference, Dynamic Range\n{} - {}".\
-                    format(frac_devstr,frac_refstr)
-                fracdiff_fixed_title = \
-                    "Difference, Restricted Range [5%,95%]\n{} - {}".\
-                    format(frac_devstr, frac_refstr)
-            else:
-                fracdiff_dynam_title = "Ratio \nDev/Ref, Dynamic Range"
-                fracdiff_fixed_title = "Ratio \nDev/Ref, Fixed Range"
-
-        # ==============================================================
-        # Bundle variables for 6 parallel plotting calls
-        # 0 = Ref                 1 = Dev
-        # 2 = Dynamic abs diff    3 = Restricted abs diff
-        # 4 = Dynamic frac diff   5 = Restricted frac diff
-        # ==============================================================
-
-        subplots = [
-            "ref", "dev",
-            "dyn_abs_diff", "res_abs_diff",
-            "dyn_frac_diff", "res_frac_diff",
-        ]
-        if diff_of_diffs:
-            subplots =  ["ref", "dev",
-                         "dyn_abs_diff", "res_abs_diff",
-                         "dyn_abs_diff", "res_abs_diff"]
-
-        all_zeros = [
-            ref_is_all_zero,
-            dev_is_all_zero,
-            absdiff_is_all_zero,
-            absdiff_is_all_zero,
-            fracdiff_is_all_zero,
-            fracdiff_is_all_zero,
-        ]
-
-        all_nans = [
-            ref_is_all_nan,
-            dev_is_all_nan,
-            absdiff_is_all_nan,
-            absdiff_is_all_nan,
-            fracdiff_is_all_nan,
-            fracdiff_is_all_nan,
-        ]
-
-        plot_vals = [zm_ref, zm_dev, zm_diff, zm_diff,
-                     zm_fracdiff, zm_fracdiff]
-
-        axs = [ax0, ax1, ax2, ax3, ax4, ax5]
-
-        cmaps = [cmap1, cmap1, cmap_plot, cmap_plot, cmap_plot, cmap_plot]
-
-        rowcols = [(0, 0), (0, 1), (1, 0), (1, 1), (2, 0), (2, 1)]
-
-        titles = [
-            ref_title,
-            dev_title,
-            absdiff_dynam_title,
-            absdiff_fixed_title,
-            fracdiff_dynam_title,
-            fracdiff_fixed_title,
-        ]
-
-        grids = [refgrid, devgrid, cmpgrid, cmpgrid, cmpgrid, cmpgrid]
-
-        if refgridtype != "ll":
-            grids[0] = cmpgrid
-        if devgridtype != "ll":
-            grids[1] = cmpgrid
-
-        extents = [None, None, None, None, None, None]
-
-        masked = ["ZM", "ZM", "ZM", "ZM", "ZM", "ZM"]
-
-        unit_list = [ds_ref.units, ds_dev.units, cmn_units, cmn_units,
-                     "unitless", "unitless"]
-
-        other_all_nans = [dev_is_all_nan, ref_is_all_nan, \
-                          False, False, False, False]
-
-        gridtypes = [
-            cmpgridtype,
-            cmpgridtype,
-            cmpgridtype,
-            cmpgridtype,
-            cmpgridtype,
-            cmpgridtype,
-        ]
-
-        pedges = [ref_pedge, dev_pedge, pedge, pedge, pedge, pedge]
-
-        pedge_inds = [ref_pedge_ind, dev_pedge_ind, pedge_ind, \
-                      pedge_ind, pedge_ind, pedge_ind]
-
-        mins = [vmin_ref, vmin_dev, vmin_abs]
-        maxs = [vmax_ref, vmax_dev, vmax_abs]
-
-        ratio_logs = [False, False, False, False, True, True]
-        # Plot
-        for i in range(6):
-            sixplot(
-                subplots[i],
-                all_zeros[i],
-                all_nans[i],
-                plot_vals[i],
-                grids[i],
-                axs[i],
-                rowcols[i],
-                titles[i],
-                cmaps[i],
-                unit_list[i],
-                extents[i],
-                masked[i],
-                other_all_nans[i],
-                gridtypes[i],
-                mins,
-                maxs,
-                use_cmap_RdBu,
-                match_cbar,
-                verbose,
-                log_color_scale,
-                pedges[i],
-                pedge_inds[i],
-                log_yaxis,
-                plot_type="zonal_mean",
-                xtick_positions=xtick_positions,
-                xticklabels=xticklabels,
-                ratio_log=ratio_logs[i]
-            )
-
-        # ==============================================================
-        # Add this page of 6-panel plots to the PDF file
-        # ==============================================================
-        if savepdf:
-            pdf = PdfPages(pdfname + "BENCHMARKFIGCREATION.pdf" + str(ivar))
-            pdf.savefig(figs)
-            pdf.close()
-            plt.close(figs)
-
-        # ==============================================================
-        # Update the list of variables with significant differences.
-        # Criterion: abs(1 - max(fracdiff)) > 0.1
-        # Do not include NaNs in the criterion, because these indicate
-        # places where fracdiff could not be computed (div-by-zero).
-        # ==============================================================
-        if np.abs(1 - np.nanmax(zm_fracdiff)) > 0.1:
-            sigdiff_list.append(varname)
-            return varname
-        else:
-            return
-
-    # ==================================================================
-    # Call figure generation function in a parallel loop over variables
-    # ==================================================================
-    # do not attempt nested thread parallelization due to issues with
-    # matplotlib
-    if current_process().name != "MainProcess":
-        n_job = 1
-
-    if savepdf:
-        results = Parallel(n_jobs = n_job) (delayed(createfig)(i) \
-                                            for i in range(n_var))
-        #update sig diffs after parallel calls
-        if current_process().name == "MainProcess":
-            for varname in results:
-                if type(varname) is str:
-                    sigdiff_list.append(varname)
-
-    else:
-        #disable parallel plotting to allow interactive figure plotting
-        for i in range(n_var):
-            createfig(i)
-
-    # ==================================================================
-    # Finish
-    # ==================================================================
-    if savepdf:
-        if verbose:
-            print("Closed PDF")
-        merge = PdfFileMerger()
-        for i in range(n_var):
-            merge.append(pdfname + "BENCHMARKFIGCREATION.pdf" + str(i))
-            os.remove(pdfname + "BENCHMARKFIGCREATION.pdf" + str(i))
-        merge.write(pdfname)
-        merge.close()
-        warnings.showwarning = warning_format
-
-
-def get_emissions_varnames(commonvars, template=None):
-    """
-    Will return a list of emissions diagnostic variable names that
-    contain a particular search string.
-
-    Args:
-    -----
-        commonvars : list of strs
-            A list of commmon variable names from two data sets.
-            (This can be obtained with method gcpy.core.compare_varnames)
-
-        template : str
-            String template for matching variable names corresponding
-            to emission diagnostics by sector.
-
-    Returns:
-    --------
-        varnames : list of strs
-            A list of variable names corresponding to emission
-            diagnostics for a given species and sector.
-    """
-
-    # Make sure the commonvars list has at least one element
-    if len(commonvars) == 0:
-        raise ValueError("No valid variable names were passed!")
-
-    # Define template for emission diagnostics by sector
-    if template is None:
-        raise ValueError("The template argument was not passed!")
-
-    # Find all emission diagnostics for the given species
-    varnames = core.filter_names(commonvars, template)
-
-    return varnames
-
-
-def create_display_name(diagnostic_name):
-    """
-    Converts a diagnostic name to a more easily digestible name
-    that can be used as a plot title or in a table of totals.
-
-    Args:
-    -----
-        diagnostic_name : str
-            Name of the diagnostic to be formatted
-
-    Returns:
-    --------
-        display_name : str
-            Formatted name that can be used as plot titles or in tables
-            of emissions totals.
-
-    Remarks:
-    --------
-        Assumes that diagnostic names will start with either "Emis"
-        (for emissions by category) or "Inv" (for emissions by inventory).
-        This should be an OK assumption to make since this routine is
-        specifically geared towards model benchmarking.
-    """
-
-    # Initialize
-    display_name = diagnostic_name
-
-    if "SpeciesRst" in display_name:
-        display_name = display_name.split("_")[1]
-
-    # Special handling for Inventory totals
-    if "INV" in display_name.upper():
-        display_name = display_name.replace("_", " ")
-
-    # Replace text
-    for v in ["Emis", "EMIS", "emis", "Inv", "INV", "inv"]:
-        display_name = display_name.replace(v, "")
-
-    # Replace underscores
-    display_name = display_name.replace("_", " ")
-
-    return display_name
-
-
-def print_totals(ref, refstr, dev, devstr, f, mass_tables=False, masks=None):
-    """
-    Computes and prints Ref and Dev totals (as well as the difference
-    Dev - Ref) for two xarray DataArray objects.
-
-    Args:
-    -----
-        ref : xarray DataArray
-            The first DataArray to be compared (aka "Reference")
-
-        refstr : str
-            A string that can be used to identify refdata.
-            (e.g. a model version number or other identifier).
-
-        dev : xarray DataArray
-            The second DataArray to be compared (aka "Development")
-
-        devstr : str
-            A string that can be used to identify devdata
-            (e.g. a model version number or other identifier).
-
-        f : file
-            File object denoting a text file where output will be directed.
-
-    Keyword Arguments (optional):
-    -----------------------------
-        mass_tables : bool
-            Set this switch to True if you would like to print out
-            totals of global mass.
-            Default value: False (i.e. print out emissions totals)
-
-        masks : dict of xarray DataArray
-            Dictionary containing the tropospheric mask arrays
-            for Ref and Dev.  If this keyword argument is passed,
-            then print_totals will print tropospheric totals
-            NOTE: This option is only used if mass_tables=True.
-            Default value: None (i.e. print whole-atmosphere totals)
-
-    Remarks:
-    --------
-        This is an internal method.  It is meant to be called from method
-        create_total_emissions_table or create_global_mass_table instead of
-        being called directly.
-    """
-
-    # ==================================================================
-    # Initialization and error checks
-    # ==================================================================
-
-    # Make sure that both Ref and Dev are xarray DataArray objects
-    if not isinstance(ref, xr.DataArray):
-        raise TypeError("The ref argument must be an xarray DataArray!")
-    if not isinstance(dev, xr.DataArray):
-        raise TypeError("The dev argument must be an xarray DataArray!")
-
-    # Determine if either Ref or Dev have all NaN values:
-    ref_is_all_nan = np.isnan(ref.values).all()
-    dev_is_all_nan = np.isnan(dev.values).all()
-
-    # If Ref and Dev do not contain all NaNs, then make sure
-    # that Ref and Dev have the same units before proceeding.
-    if (not ref_is_all_nan) and (not dev_is_all_nan):
-        if ref.units != dev.units:
-            msg = 'Ref has units "{}", but Dev array has units "{}"'.format(
-                ref.units, dev.units
-            )
-            raise ValueError(msg)
-
-    # ==================================================================
-    # Get the diagnostic name and units
-    # ==================================================================
-    if dev_is_all_nan:
-        diagnostic_name = ref.name
-        units = ref.units
-    else:
-        diagnostic_name = dev.name
-        units = dev.units
-
-    # Create the display name by editing the diagnostic name
-    display_name = create_display_name(diagnostic_name)
-
-    # Special handling for totals
-    if "_TOTAL" in diagnostic_name.upper():
-        print("-" * 79, file=f)
-
-    # ==================================================================
-    # Sum the Ref array (or set to NaN if missing)
-    # ==================================================================
-    if ref_is_all_nan:
-        total_ref = np.nan
-    else:
-        if masks is None:
-            total_ref = np.sum(ref.values)
-        else:
-            arr = np.ma.masked_array(ref.values, masks["Ref_TropMask"])
-            total_ref = np.sum(arr)
-
-    # ==================================================================
-    # Sum the Dev array (or set to NaN if missing)
-    # ==================================================================
-    if dev_is_all_nan:
-        total_dev = np.nan
-    else:
-        if masks is None:
-            total_dev = np.sum(dev.values)
-        else:
-            arr = np.ma.masked_array(dev.values, masks["Dev_TropMask"])
-            total_dev = np.sum(arr)
-
-    # ==================================================================
-    # Compute differences (or set to NaN if missing)
-    # ==================================================================
-    if ref_is_all_nan or dev_is_all_nan:
-        diff = np.nan
-    else:
-        diff = total_dev - total_ref
-
-    # ==================================================================
-    # Compute % differences (or set to NaN if missing)
-    # If ref is very small, near zero, also set the % diff to NaN
-    # ==================================================================
-    if mass_tables:
-        if np.isnan(total_ref) or np.isnan(total_dev):
-            pctdiff = np.nan
-        else:
-            pctdiff = ((total_dev - total_ref) / total_ref) * 100.0
-            if total_ref < 1.0e-15:
-                pctdiff = np.nan
-
-    # ==================================================================
-    # Write output to file
-    # ==================================================================
-    if mass_tables:
-        print(
-            "{} : {:18.6f}  {:18.6f}  {:13.6f}  {:8.3f}".format(
-                display_name.ljust(12), total_ref, total_dev, diff, pctdiff
-            ),
-            file=f,
-        )
-    else:
-        print(
-            "{} : {:18.6f}  {:18.6f}  {:13.6f} {}".format(
-                display_name.ljust(21), total_ref, total_dev, diff, units
-            ),
-            file=f,
-        )
-
-=======
->>>>>>> 57ee4fab
 def create_total_emissions_table(
     refdata,
     refstr,
@@ -3203,56 +665,7 @@
     # Close file
     f.close()
 
-<<<<<<< HEAD
-
-def get_species_categories(benchmark_type="FullChemBenchmark"):
-    """
-    Returns the list of benchmark categories that each species
-    belongs to.  This determines which PDF files will contain the
-    plots for the various species.
-
-    Args:
-    -----
-        benchmark_type : str
-            Specifies the type of the benchmark (either
-            FullChemBenchmark (default) or TransportTracersBenchmark).
-
-    Returns:
-        spc_cat_dict : dict
-            A nested dictionary of categories (and sub-categories)
-            and the species belonging to each.
-
-    NOTE: The benchmark categories are specified in YAML file
-    benchmark_species.yml.
-    """
-    yamlfile = os.path.join(os.path.dirname(__file__), spc_categories)
-    with open(yamlfile, "r") as f:
-        spc_cat_dict = yaml.load(f.read(), Loader=yaml.FullLoader)
-    return spc_cat_dict[benchmark_type]
-
-
-def archive_species_categories(dst):
-    """
-    Writes the list of benchmark categories to a YAML file
-    named "benchmark_species.yml".
-
-    Args:
-    -----
-        dst : str
-            Name of the folder where the YAML file containing
-            benchmark categories ("benchmark_species.yml")
-            will be written.
-    """
-
-    src = os.path.join(os.path.dirname(__file__), spc_categories)
-    print("Archiving {} in {}".format(spc_categories, dst))
-    shutil.copyfile(src, os.path.join(dst, spc_categories))
-
-
 def make_benchmark_conc_plots(
-=======
-def make_benchmark_plots(
->>>>>>> 57ee4fab
     ref,
     refstr,
     dev,
@@ -3544,20 +957,11 @@
         print("\nAdding lumped species to ref dataset:")
         refds = util.add_lumped_species_to_dataset(refds)
         print("\nAdding lumped species to dev dataset:")
-<<<<<<< HEAD
-        devds = core.add_lumped_species_to_dataset(devds)
+        devds = util.add_lumped_species_to_dataset(devds)
         if diff_of_diffs:
-            second_refds = core.add_lumped_species_to_dataset(second_refds)
-            second_devds = core.add_lumped_species_to_dataset(second_devds)
-        core.archive_lumped_species_definitions(dst)
-=======
-        devds = util.add_lumped_species_to_dataset(devds)
-        if secondrefds is not None:
-            secondrefds = util.add_lumped_species_to_dataset(secondrefds)
-        if seconddevds is not None:
-            seconddevds = util.add_lumped_species_to_dataset(seconddevds)
+            second_refds = util.add_lumped_species_to_dataset(second_refds)
+            second_devds = util.add_lumped_species_to_dataset(second_devds)
         util.archive_lumped_species_definitions(dst)
->>>>>>> 57ee4fab
 
     # Get the list of species categories
     catdict = util.get_species_categories(benchmark_type)
@@ -3568,16 +972,9 @@
     # with all missing values (NaNs). And vice-versa.
     [refds, devds] = util.add_missing_variables(refds, devds)
 
-<<<<<<< HEAD
     if diff_of_diffs:
-        [refds, second_refds] = add_missing_variables(refds, second_refds)
-        [devds, second_devds] = add_missing_variables(devds, second_devds)
-=======
-    if secondrefds is not None:
-        [refds, secondrefds] = util.add_missing_variables(refds, secondrefds)
-    if seconddevds is not None:
-        [devds, seconddevds] = util.add_missing_variables(devds, seconddevds)
->>>>>>> 57ee4fab
+        [refds, second_refds] = util.add_missing_variables(refds, second_refds)
+        [devds, second_devds] = util.add_missing_variables(devds, second_devds)
 
     # Collection prefix
     coll_prefix = collection.strip() + "_"
@@ -4314,16 +1711,11 @@
     if len(reflist) == 1:
         reflist = [reflist]
     refds = xr.open_mfdataset(reflist, drop_variables=gcon.skip_these_vars)
-<<<<<<< HEAD
-=======
-    refds = util.check_for_area(refds)
->>>>>>> 57ee4fab
 
     # Read the Dev dataset
     if len(devlist) == 1:
         devlist = [devlist]
     devds = xr.open_mfdataset(devlist, drop_variables=gcon.skip_these_vars)
-<<<<<<< HEAD
 
     # Read the meteorology datasets if passed. These are optional since it
     # the refds and devds have variable AREA already (always true) and
@@ -4336,9 +1728,6 @@
         devmetds = xr.open_dataset(devmet, drop_variables=gcon.skip_these_vars)
     else:
         devmetds = None
-=======
-    devds = util.check_for_area(devds)
->>>>>>> 57ee4fab
 
     # ==================================================================
     # Create table of emissions
@@ -5337,9 +2726,6 @@
     # ==================================================================
     # Get tropopause mask
     # ==================================================================
-<<<<<<< HEAD
-=======
-
     # Find the area variables in Ref and Dev
     ref_area = util.get_area_from_dataset(refds)
     dev_area = util.get_area_from_dataset(devds)
@@ -5357,7 +2743,6 @@
     refmet = util.get_variables_from_dataset(refds, metvar_list)
     devmet = util.get_variables_from_dataset(devds, metvar_list)
 
->>>>>>> 57ee4fab
     # Create the mask arrays for the troposphere for Ref and Dev
     ref_tropmask = get_troposphere_mask(refmetds)
     dev_tropmask = get_troposphere_mask(devmetds)
@@ -5492,256 +2877,11 @@
     print_metrics_to_file(f, title1, title2, ref_mcf_lifetime,
                           dev_mcf_lifetime, mcf_diff, mcf_pctdiff)
 
-<<<<<<< HEAD
     # Write CH4 lifetime
     title1 = "### CH4 lifetime w/r/t tropospheric OH [years]"
     title2 = "### Ref = {}; Dev = {}".format(refstr, devstr)
     print_metrics_to_file(f, title1, title2, ref_ch4_lifetime,
                           dev_ch4_lifetime, ch4_diff, ch4_pctdiff)
-
-
-def add_bookmarks_to_pdf(pdfname, varlist, remove_prefix="", verbose=False):
-    """
-    Adds bookmarks to an existing PDF file.
-
-    Args:
-    -----
-        pdfname : str
-            Name of an existing PDF file of species or emission plots
-            to which bookmarks will be attached.
-
-        varlist : list
-            List of variables, which will be used to create the
-            PDF bookmark names.
-
-    Keyword Args (optional):
-    ------------------------
-        remove_prefix : str0
-            Specifies a prefix to remove from each entry in varlist
-            when creating bookmarks.  For example, if varlist has
-            a variable name "SpeciesConc_NO", and you specify
-            remove_prefix="SpeciesConc_", then the bookmark for
-            that variable will be just "NO", etc.
-
-         verbose : boolean
-            Set this flag to True to print extra informational output.
-            Default value: False
-    """
-
-    # Setup
-    pdfobj = open(pdfname, "rb")
-    input = PdfFileReader(pdfobj, overwriteWarnings=False)
-    output = PdfFileWriter()
-
-    for i, varname in enumerate(varlist):
-        bookmarkname = varname.replace(remove_prefix, "")
-        if verbose:
-            print("Adding bookmark for {} with name {}".format(varname, bookmarkname))
-        output.addPage(input.getPage(i))
-        output.addBookmark(bookmarkname, i)
-        output.setPageMode("/UseOutlines")
-
-    # Write to temp file
-    pdfname_tmp = pdfname + "_with_bookmarks.pdf"
-    outputstream = open(pdfname_tmp, "wb")
-    output.write(outputstream)
-    outputstream.close()
-
-    # Rename temp file with the target name
-    os.rename(pdfname_tmp, pdfname)
-    pdfobj.close()
-
-
-def add_nested_bookmarks_to_pdf(
-    pdfname, category, catdict, warninglist, remove_prefix=""
-):
-
-    """
-    Add nested bookmarks to PDF.
-
-    Args:
-    -----
-        pdfname : str
-            Path of PDF to add bookmarks to
-
-        category : str
-            Top-level key name in catdict that maps to contents of PDF
-
-        catdict : dictionary
-            Dictionary containing key-value pairs where one top-level
-            key matches category and has value fully describing pages
-            in PDF. The value is a dictionary where keys are level 1
-            bookmark names, and values are lists of level 2 bookmark
-            names, with one level 2 name per PDF page.  Level 2 names
-            must appear in catdict in the same order as in the PDF.
-
-        warninglist : list of strings
-            Level 2 bookmark names to skip since not present in PDF.
-
-    Keyword Args (optional):
-    ------------------------
-        remove_prefix : str
-            Prefix to be remove from warninglist names before comparing with
-            level 2 bookmark names in catdict.
-            Default value: empty string (warninglist names match names
-            in catdict)
-    """
-
-    # ==================================================================
-    # Setup
-    # ==================================================================
-    pdfobj = open(pdfname, "rb")
-    input = PdfFileReader(pdfobj, overwriteWarnings=False)
-    output = PdfFileWriter()
-    warninglist = [k.replace(remove_prefix, "") for k in warninglist]
-
-    # ==================================================================
-    # Loop over the subcategories in this category; make parent bookmark
-    # ==================================================================
-    i = -1
-    for subcat in catdict[category]:
-
-        # First check that there are actual variables for
-        # this subcategory; otherwise skip
-        numvars = 0
-        if catdict[category][subcat]:
-            for varname in catdict[category][subcat]:
-                if varname in warninglist:
-                    continue
-                else:
-                    numvars += 1
-        else:
-            continue
-        if numvars == 0:
-            continue
-
-        # There are non-zero variables to plot in this subcategory
-        i = i + 1
-        output.addPage(input.getPage(i))
-        parent = output.addBookmark(subcat, i)
-        output.setPageMode("/UseOutlines")
-        first = True
-
-        # Loop over variables in this subcategory; make children bookmarks
-        for varname in catdict[category][subcat]:
-            if varname in warninglist:
-                print("Warning: skipping {}".format(varname))
-                continue
-            if first:
-                output.addBookmark(varname, i, parent)
-                first = False
-            else:
-                i = i + 1
-                output.addPage(input.getPage(i))
-                output.addBookmark(varname, i, parent)
-                output.setPageMode("/UseOutlines")
-
-    # ==================================================================
-    # Write to temp file
-    # ==================================================================
-    pdfname_tmp = pdfname + "_with_bookmarks.pdf"
-    outputstream = open(pdfname_tmp, "wb")
-    output.write(outputstream)
-    outputstream.close()
-
-    # Rename temp file with the target name
-    os.rename(pdfname_tmp, pdfname)
-    pdfobj.close()
-
-
-def add_missing_variables(refdata, devdata, verbose=False, **kwargs):
-    """
-    Compares two xarray Datasets, "Ref", and "Dev".  For each variable
-    that is present  in "Ref" but not in "Dev", a DataArray of missing
-    values (i.e. NaN) will be added to "Dev".  Similarly, for each
-    variable that is present in "Dev" but not in "Ref", a DataArray
-    of missing values will be added to "Ref".
-
-    This routine is mostly intended for benchmark purposes, so that we
-    can represent variables that were removed from a new GEOS-Chem
-    version by missing values in the benchmark plots.
-
-    NOTE: This function assuming incoming datasets have the same sizes and
-    dimensions, which is not true if comparing datasets with different grid
-    resolutions or types.
-
-    Args:
-    -----
-        refdata : xarray Dataset
-            The "Reference" (aka "Ref") dataset.
-
-        devdata : xarray Dataset
-            The "Development" (aka "Dev") dataset
-
-    Keyword Args (optional):
-        verbose : bool
-            Toggles extra debug print output.
-            Default value = False.
-
-    Returns:
-    --------
-        refdata, devdata : xarray Datasets
-            The returned "Ref" and "Dev" datasets, with
-            placeholder missing value variables added.
-    """
-    # ==================================================================
-    # Initialize
-    # ==================================================================
-
-    # Make sure that refdata and devdata are both xarray Dataset objects
-    if not isinstance(refdata, xr.Dataset):
-        raise TypeError("The refdata object must be an xarray Dataset!")
-    if not isinstance(devdata, xr.Dataset):
-        raise TypeError("The refdata object must be an xarray Dataset!")
-
-    # Find common variables as well as variables only in one or the other
-    vardict = core.compare_varnames(refdata, devdata, quiet=True)
-    refonly = vardict["refonly"]
-    devonly = vardict["devonly"]
-    # Don't clobber any DataArray attributes
-    with xr.set_options(keep_attrs=True):
-
-        # ==============================================================
-        # For each variable that is in refdata but not in devdata,
-        # add a new DataArray to devdata with the same sizes but
-        # containing all NaN's.  This will allow us to represent those
-        # variables as missing values # when we plot against refdata.
-        # ==============================================================
-        devlist = [devdata]
-        for v in refonly:
-            if verbose:
-                print("Creating array of NaN in devdata for: {}".format(v))
-            dr = core.create_dataarray_of_nan(
-                name=refdata[v].name,
-                sizes=devdata.sizes,
-                coords=devdata.coords,
-                attrs=refdata[v].attrs,
-                **kwargs
-            )
-            devlist.append(dr)           
-        devdata = xr.merge(devlist)
-        
-        # ==============================================================
-        # For each variable that is in devdata but not in refdata,
-        # add a new DataArray to refdata with the same sizes but
-        # containing all NaN's.  This will allow us to represent those
-        # variables as missing values # when we plot against devdata.
-        # ==================================================================
-        reflist = [refdata]
-        for v in devonly:
-            if verbose:
-                print("Creating array of NaN in refdata for: {}".format(v))
-            dr = core.create_dataarray_of_nan(
-                name=devdata[v].name,
-                sizes=refdata.sizes,
-                coords=refdata.coords,
-                attrs=devdata[v].attrs,
-                **kwargs
-            )
-            reflist.append(dr)
-        refdata = xr.merge(reflist)
-
-    return refdata, devdata
 
 
 def get_troposphere_mask(ds):
@@ -5777,7 +2917,7 @@
         raise ValueError("Met_TropLev could not be found!")
 
     # Mask of tropospheric grid boxes in the Ref dataset
-    shape = core.get_shape_of_data(np.squeeze(ds["Met_BXHEIGHT"]))
+    shape = util.get_shape_of_data(np.squeeze(ds["Met_BXHEIGHT"]))
 
     # Determine if this is GCHP data
     is_gchp = "nf" in ds["Met_BXHEIGHT"].dims
@@ -5835,356 +2975,6 @@
 
     # Reshape into the same shape as Met_BxHeight
     return tropmask.reshape(shape)
-
-def data_unit_is_mol_per_mol(da):
-    """
-    Check if the units of an xarray DataArray are mol/mol based on a set
-    list of unit strings mol/mol may be.
-
-    Args:
-    -----
-        da : xarray DataArray
-            Data array containing a units attribute
-        
-    Returns:
-    --------
-        is_molmol : bool
-            Whether input units are mol/mol
-    """
-    conc_units = ["mol mol-1 dry", "mol/mol", "mol mol-1"]
-    is_molmol = False
-    if da.units.strip() in conc_units:
-        is_molmol = True
-    return is_molmol
-
-def check_units(ref_da, dev_da):
-    """
-    Ensures the units of two xarray DataArrays are the same.
-
-    Args:
-    -----
-        ref_da : xarray DataArray
-            First data array containing a units attribute.
-
-        dev_da : xarray DataArray
-            Second data array containing a units attribute.
-        
-    Returns:
-    --------
-        units_match : bool
-    """         
-    units_ref = ref_da.units.strip()
-    units_dev = dev_da.units.strip()
-    if units_ref != units_dev:
-        units_match = False
-        print("WARNING: ref and dev concentration units do not match!")
-        print("Ref units: {}".format(units_ref))
-        print("Dev units: {}".format(units_dev))
-        if enforce_units:
-            # if enforcing units, stop the program if
-            # units do not match
-            assert units_ref == units_dev, \
-                "Units do not match for {}!".format(varname)
-    else:
-        units_match = True
-    return units_match
-
-def reshape_MAPL_CS(da):
-    """
-    Reshapes data if contains dimensions indicate MAPL v1.0.0+ output
-
-    Args:
-    -----
-        da : xarray DataArray
-            Data array variable
-        
-    Returns:
-    --------
-        data : xarray DataArray
-            Data with dimensions renamed and transposed to match old MAPL format
-    """
-    vdims = da.dims
-    if "nf" in vdims and "Xdim" in vdims and "Ydim" in vdims:
-        da = da.stack(lat=("nf", "Ydim"))
-        da = da.rename({"Xdim": "lon"})
-        if "lev" in da.dims:
-            da = da.transpose("lev", "lat", "lon")
-        else:
-            da = da.transpose("lat", "lon")
-    return da
-
-
-def dict_72_to_47():
-    """
-    Get 72L-to-47L conversion dict which stores weights from 72 levels to 47 levels
-    Returns:
-    --------
-        conv_dict : dict {72L (int) : (47L (int), weight (int))}
-              Mapping of 72L to 47L
-    """
-
-    conv_dict = {L72 : (xmat_72to47.col[L72], xmat_72to47.data[L72]) for L72 in xmat_72to47.row}
-    return conv_dict
-
-def reduce_72_to_47(DataArray, conv_dict, pmid_ind_72, pmid_ind_47):
-    """
-    Reduce 72 level DataArray to 47 level-equivalent for full or restricted
-    pressure ranges.
-    Args:
-    -----
-        DataArray : xarray DataArray
-            72 level DataArray
-    
-        conv_dict : dict
-            Mapping of 72L to 47L
-
-        pmid_ind_72 : list(int)
-            List of midpoint indices for 72L grid
-
-        pmid_ind_47 : list(int)
-            List of midpoint indices for 47L grid
-        
-    Returns:
-    --------
-         xarray DataArray
-            DataArray now reduced to 47L grid
-    """
-
-    #reduce 72 level DataArray to 47 level-equivalent
-    #This function works for both full and restricted pressure ranges
-    new_shape = list(DataArray.data.shape)
-    #assumes first dim is level
-    new_shape[0] = len(pmid_ind_47)
-    reduced_offset = min(pmid_ind_47)
-    reduced_data = np.zeros(new_shape)
-    for i in range(0, len(pmid_ind_72)):
-        lev = pmid_ind_72[i]
-        reduced_data[conv_dict[lev][0]-reduced_offset] = reduced_data[conv_dict[lev][0]-reduced_offset] + DataArray.data[i]*conv_dict[lev][1]
-    new_coords = {coord : DataArray.coords[coord].data for coord in DataArray.coords if coord != 'lev'}
-    new_coords['lev'] = np.array(pmid_ind_47)
-    #GCHP-specific
-    if 'lats' in DataArray.coords:
-        new_coords['lats'] = (('lon', 'lat'), DataArray.coords['lats'].data)
-    if 'lons' in DataArray.coords:
-        new_coords['lons'] = (('lon', 'lat'), DataArray.coords['lons'].data)
-    return xr.DataArray(reduced_data, dims=tuple([dim for dim in DataArray.dims]),
-                        coords = new_coords, attrs = DataArray.attrs)
-
-def get_diff_of_diffs(ref, dev):
-    """
-    Generate datasets containing differences between two datasets
-    Args:
-    -----
-        ref : xarray Dataset
-            The "Reference" (aka "Ref") dataset.
-
-        dev : xarray Dataset
-            The "Development" (aka "Dev") dataset
-        
-    Returns:
-    --------
-         absdiffs: xarray Dataset
-            Dataset containing dev-ref values
-
-         fracdiffs: xarray Dataset
-            Dataset containing dev/ref values
-    """
-
-    #get diff of diffs datasets for 2 datasets
-    #limit each pair to be the same type of output (GEOS-Chem Classic or GCHP)
-    #and same resolution / extent
-    skip_vars = gcon.skip_these_vars
-    vardict = core.compare_varnames(ref, dev, quiet=True)
-    varlist = vardict["commonvars"]
-    # Select only common fields between the Ref and Dev datasets
-    ref = ref[varlist]
-    dev = dev[varlist]
-    if 'nf' not in ref.dims and 'nf' not in dev.dims:
-        with xr.set_options(keep_attrs=True):
-            absdiffs = dev - ref
-            fracdiffs = dev / ref
-            for v in dev.data_vars.keys():
-            # Ensure the diffs Dataset includes attributes
-                absdiffs[v].attrs = dev[v].attrs
-                fracdiffs[v].attrs = dev[v].attrs
-    elif 'nf' in ref.dims and 'nf' in dev.dims:
-    
-    # Include special handling if cubed sphere grid dimension names are different 
-    # since they changed in MAPL v1.0.0.
-        if "lat" in ref.dims and "Xdim" in dev.dims:
-            ref_newdimnames = dev.copy()
-            for v in dev.data_vars.keys():
-                if "Xdim" in dev[v].dims:
-                    ref_newdimnames[v].values = ref[v].values.reshape(
-                        dev[v].values.shape)
-                # NOTE: the reverse conversion is gchp_dev[v].stack(lat=("nf","Ydim")).transpose(
-                #                                                                      "time","lev","lat","Xdim").values
-    
-    
-        with xr.set_options(keep_attrs=True):
-            absdiffs = dev.copy()
-            fracdiffs = dev.copy()
-            for v in dev.data_vars.keys():
-                if "Xdim" in dev[v].dims or "lat" in dev[v].dims:
-                    absdiffs[v] = dev[v] - ref[v]
-                    fracdiffs[v] = dev[v] / ref[v]
-                    # NOTE: The diffs Datasets are created without variable
-                    # attributes; we have to reattach them
-                    absdiffs[v].attrs = dev[v].attrs
-                    fracdiffs[v].attrs = dev[v].attrs
-    else:
-        raise(ValueError, 'Diff-of-diffs plot supports only identical grid types (lat/lon or cubed-sphere) within each dataset pair')
-    
-    return absdiffs, fracdiffs
-
-def slice_by_lev_and_time(ds, varname, itime, ilev, flip):
-    """
-    Slice a DataArray by desired time and level.
-    Args:
-    -----
-        ds : xarray Dataset
-            Dataset containing GEOS-Chem data.
-
-        varname : str
-            Variable name for data variable to be sliced
-
-        itime : int
-            Index of time by which to slice
-
-        ilev : int
-            Index of level by which to slice
-
-        flip : boolean
-            Whether to flip ilev to be indexed from ground or top of atmosphere 
-        
-    Returns:
-    --------
-        ds[varname] : xarray DataArray
-            DataArray of data variable sliced according to ilev and itime
-    """
-    #used in compare_single_level and compare_zonal_mean to get dataset slices
-    #WBD change flip slice to use max level index rather than hardcoded 71
-    vdims = ds[varname].dims
-    if "time" in vdims and "lev" in vdims:
-        if flip:
-            return ds[varname].isel(time=itime, lev=71 - ilev)
-        else:
-            return ds[varname].isel(time=itime, lev=ilev)
-    elif "time" not in vdims and "lev" in vdims:
-        if flip:
-            return ds[varname].isel(lev=71 - ilev)
-        else:
-            return ds[varname].isel(lev=ilev)
-    elif "time" in vdims and "lev" not in vdims:
-        return ds[varname].isel(time=itime)
-    else:
-        return ds[varname]
-
-
-def regrid_comparison_data(data, res, regrid, regridder, regridder_list, global_cmp_grid, gridtype,
-                           cmpminlat_ind=0, cmpmaxlat_ind=-2, cmpminlon_ind=0, cmpmaxlon_ind=-2, nlev=1):
-    """
-    Regrid comparison datasets to lat/lon format.
-    Args:
-    -----
-        data : xarray DataArray
-            DataArray containing a GEOS-Chem data variable
-
-        res : int
-            Cubed-sphere resolution for comparison grid
-        
-        regrid : boolean
-            Set to true to regrid dataset
-
-        regridder : xESMF regridder
-            Regridder between the original data grid and the comparison grid
-     
-        regridder_list : list(xESMFW regridder)
-            List of regridders for cubed-sphere data
-
-        global_cmp_grid : xarray DataArray
-            Comparison grid
-    
-        gridtype : str
-            Type of input data grid (either 'll' or 'cs')
-        
-        cmpminlat_ind : int
-            Index of minimum latitude extent for comparison grid
-
-        cmpmaxlat_ind : int
-            Index (minus 1) of maximum latitude extent for comparison grid
-
-        cmpminlon_ind : int
-            Index of minimum longitude extent for comparison grid
-
-        cmpmaxlon_ind : int
-            Index (minus 1) of maximum longitude extent for comparison grid
-
-        nlev : int
-            Number of levels of input grid and comparison grid
-    Returns:
-    --------
-        data : xarray DataArray
-            Original DataArray regridded to comparison grid (including resolution and extent changes)
-    """
-
-    if regrid:
-        if gridtype == "ll":
-            # regrid ll to ll
-            return regridder(data)
-        else:
-            if nlev is 1:
-                new_data = np.zeros([global_cmp_grid['lat'].size,
-                                     global_cmp_grid['lon'].size])
-                data_reshaped = data.data.reshape(6, res, res)
-            else:
-                new_data = np.zeros([nlev, global_cmp_grid['lat'].size,
-                                     global_cmp_grid['lon'].size])
-                data_reshaped = data.data.reshape(nlev, 6, res, res).swapaxes(0, 1)
-            for j in range(6):
-                regridder = regridder_list[j]
-                new_data += regridder(data_reshaped[j])
-            if nlev is 1:
-                #limit to extent of cmpgrid
-                return new_data[cmpminlat_ind:cmpmaxlat_ind+1,cmpminlon_ind:cmpmaxlon_ind+1].squeeze()
-            else:
-                return new_data
-    else:
-        return data
-
-
-def rename_and_flip_gchp_rst_vars(ds):
-    '''
-    Transforms a GCHP restart dataset to match GCC names and level convention
-
-    Args:
-    -----
-        ds : xarray Dataset
-            Dataset containing GCHP restart file data, such as variables
-            SPC_{species}, BXHEIGHT, DELP_DRY, and TropLev, with level
-            convention down (level 0 is top-of-atmosphere).
-
-    Returns:
-    --------
-        ds : xarray Dataset
-            Dataset containing GCHP restart file data with names and level
-            convention matching GCC restart. Variables include
-            SpeciesRst_{species}, Met_BXHEIGHT, Met_DELPDRY, and Met_TropLev,
-            with level convention up (level 0 is surface).
-    '''
-    for v in ds.data_vars.keys():
-        if v.startswith('SPC_'):
-            spc = v.replace('SPC_','')
-            ds = ds.rename({v: 'SpeciesRst_'+spc})
-        elif v == 'DELP_DRY':
-            ds = ds.rename({"DELP_DRY": "Met_DELPDRY"})
-        elif v == 'BXHEIGHT':
-            ds = ds.rename({"BXHEIGHT": "Met_BXHEIGHT"})
-        elif v == 'TropLev':
-            ds = ds.rename({"TropLev": "Met_TropLev"})
-    ds['lev'].data = ds['lev'].data[::-1]
-    ds = ds.sortby('lev', ascending=True)
-    return ds
 
 def make_benchmark_wetdep_plots(
     ref,
@@ -6311,7 +3101,7 @@
     #[refds, devds] = add_missing_variables(refds, devds)
 
     # Get list of variables in collection
-    vardict = core.compare_varnames(refds, devds, quiet=True)
+    vardict = util.compare_varnames(refds, devds, quiet=True)
     varlist = [v for v in vardict["commonvars3D"] if collection+"_" in v]
     varlist.sort()
 
@@ -6336,7 +3126,7 @@
             extra_title_txt=datestr,
             weightsdir=weightsdir,
         )
-        add_bookmarks_to_pdf(pdfname, varlist, remove_prefix=collection+'_',
+        util.add_bookmarks_to_pdf(pdfname, varlist, remove_prefix=collection+'_',
                              verbose=verbose)
         
     # 500 hPa plots
@@ -6360,7 +3150,7 @@
             extra_title_txt=datestr,
             weightsdir=weightsdir,
         )
-        add_bookmarks_to_pdf(
+        util.add_bookmarks_to_pdf(
             pdfname,
             varlist,
             remove_prefix=collection+'_',
@@ -6393,7 +3183,7 @@
             extra_title_txt=datestr,
             weightsdir=weightsdir,
         )
-        add_bookmarks_to_pdf(
+        util.add_bookmarks_to_pdf(
             pdfname,
             varlist,
             remove_prefix=collection+'_',
@@ -6424,7 +3214,7 @@
             normalize_by_area=normalize_by_area,
             weightsdir=weightsdir,
         )
-        add_bookmarks_to_pdf(
+        util.add_bookmarks_to_pdf(
             pdfname,
             varlist,
             remove_prefix=collection+'_',
@@ -6684,21 +3474,3 @@
 
     print_aerosol_metrics(aods, species_list, filename, title, label)
 
-=======
-    # Write results to file
-    print(
-        "{}{}{}{}".format(
-            "  Ref".ljust(15),
-            "Dev".ljust(13),
-            "Dev - Ref".ljust(13),
-            "% diff".ljust(11),
-        ),
-        file=f,
-    )
-    print(
-        "{:11.6f}  {:11.6f}  {:11.6f}  {:9.4f}".format(
-            ref_ch4_lifetime, dev_ch4_lifetime, ch4_diff, ch4_pctdiff
-        ),
-        file=f,
-    )
->>>>>>> 57ee4fab
