--- conflicted
+++ resolved
@@ -2530,8 +2530,7 @@
 
 def make_benchmark_emis_tables(reflist, refstr, devlist, devstr,
                                dst='./1mo_benchmark', overwrite=False,
-                               interval=None, ref_area_varname=None,
-                               dev_area_varname=None):
+                               interval=None):
     '''
     Creates a text file containing emission totals by species and
     category for benchmarking purposes.
@@ -2571,13 +2570,6 @@
              Specifies the averaging period in seconds, which is used
              to convert fluxes (e.g. kg/m2/s) to masses (e.g kg).
              Default value : None
-
-        ref_area_varname : str
-            Name of the variable containing the grid box surface areas
-            (in m2) in the ref dataset.  If not specified, then this
-            will be set to "Met_AREAM2" if the ref dataset is on the
-            cubed-sphere grid, or "AREA" if ref is on the lat-lon grid.
-            Default value: None
 
         dev_area_varname : str
             Name of the variable containing the grid box surface areas
@@ -2654,22 +2646,10 @@
     # Write to file
     create_total_emissions_table(refds, refstr, devds, devstr, 
                                  species, file_emis_totals,
-<<<<<<< HEAD
                                  interval, template="Emis{}_")
     create_total_emissions_table(refds, refstr, devds, devstr, 
                                  inventories, file_inv_totals,
                                  interval, template="Inv{}_")
-=======
-                                 interval, template='Emis{}_',
-                                 ref_area_varname=ref_area_varname,
-                                 dev_area_varname=dev_area_varname)
-    create_total_emissions_table(refds, refstr, devds, devstr, 
-                                 inventories, file_inv_totals,
-                                 interval, template='Inv{}_',
-                                 ref_area_varname=ref_area_varname,
-                                 dev_area_varname=dev_area_varname)
->>>>>>> fc2c6347
-
 
 def make_benchmark_jvalue_plots(ref, refstr, dev, devstr,
                                 varlist=None, 
