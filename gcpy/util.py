--- conflicted
+++ resolved
@@ -1179,21 +1179,12 @@
 
 
 def add_lumped_species_to_dataset(
-<<<<<<< HEAD
-    ds,
-    lspc_dict={},
-    lspc_yaml="",
-    verbose=False,
-    overwrite=False,
-    prefix="SpeciesConc_",
-=======
         ds,
         lspc_dict={},
         lspc_yaml="",
-        verbose=True,
+        verbose=False,
         overwrite=False,
         prefix="SpeciesConc_",
->>>>>>> 5385869c
 ):
     """
     Function to calculate lumped species concentrations and add
