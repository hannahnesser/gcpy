--- conflicted
+++ resolved
@@ -3,19 +3,35 @@
 import os
 import xesmf as xe
 from .horiz import make_grid_LL, make_grid_CS
-from ..core import get_input_res, call_make_grid
+from ..core import get_input_res, call_make_grid, get_grid_extents
 
-<<<<<<< HEAD
+
 def make_regridder_L2L( llres_in, llres_out, weightsdir='.', reuse_weights=False,
-minlon=-180, maxlon=180, minlat=-90, maxlat=90 ):
+                        minlon=-180, maxlon=180, minlat=-90, maxlat=90 ):
     llgrid_in = make_grid_LL(llres_in, minlon, maxlon, minlat, maxlat)
     llgrid_out = make_grid_LL(llres_out, minlon, maxlon, minlat, maxlat)
-=======
+    weightsfile = os.path.join(weightsdir,'conservative_{}_{}.nc'.format(llres_in, llres_out))
+    regridder = xe.Regridder(llgrid_in, llgrid_out, method='conservative', filename=weightsfile, reuse_weights=reuse_weights)
+    return regridder
+
+def make_regridder_C2L( csres_in, llres_out, weightsdir='.', reuse_weights=True ):
+    csgrid, csgrid_list = make_grid_CS(csres_in)
+    llgrid = make_grid_LL(llres_out)
+    regridder_list = []
+    for i in range(6):
+        weightsfile = os.path.join(weightsdir, 'conservative_c{}_{}_{}.nc'.format(str(csres_in), llres_out, str(i)))
+        regridder = xe.Regridder(csgrid_list[i], llgrid, method='conservative', filename=weightsfile, reuse_weights=reuse_weights)
+        regridder_list.append(regridder)
+    return regridder_list
+
+
 def create_regridders(refds, devds, weightsdir='.', reuse_weights=True, cmpres=None, zm=False):
     #Take two lat/lon or cubed-sphere xarray datasets and regrid them if needed
     refres, refgridtype = get_input_res(refds)
     devres, devgridtype = get_input_res(devds)
     
+    refminlon, refmaxlon, refminlat, refmaxlat = get_grid_extents(refds)
+    devminlon, devmaxlon, devminlat, devmaxlat = get_grid_extents(devds)
     # ==================================================================
     # Determine comparison grid resolution and type (if not passed)
     # ==================================================================
@@ -61,8 +77,12 @@
     # Make grids (ref, dev, and comparison)
     # ==================================================================
 
-    [refgrid, regrid_list] = call_make_grid(refres, refgridtype, True, False)
-    [devgrid, devgrid_list] = call_make_grid(devres, devgridtype, True, False)
+    [refgrid, regrid_list] = call_make_grid(refres, refgridtype, True, False, 
+                                            minlon=refminlon, maxlon=refmaxlon,
+                                            minlat=refminlat, maxlat=refmaxlat)
+    [devgrid, devgrid_list] = call_make_grid(devres, devgridtype, True, False,
+                                            minlon=devminlon, maxlon=devmaxlon,
+                                            minlat=devminlat, maxlat=devmaxlat)
     [cmpgrid, cmpgrid_list] = call_make_grid(cmpres, cmpgridtype, True, True)
 
     # =================================================================
@@ -107,21 +127,3 @@
     return [refres, refgridtype, devres, devgridtype, cmpres, cmpgridtype,
     regridref, regriddev, regridany, refgrid, devgrid, cmpgrid, refregridder, 
     devregridder, refregridder_list, devregridder_list]
-
-def make_regridder_L2L( llres_in, llres_out, weightsdir='.', reuse_weights=True ):
-    llgrid_in = make_grid_LL(llres_in)
-    llgrid_out = make_grid_LL(llres_out)
->>>>>>> 492cb0af
-    weightsfile = os.path.join(weightsdir,'conservative_{}_{}.nc'.format(llres_in, llres_out))
-    regridder = xe.Regridder(llgrid_in, llgrid_out, method='conservative', filename=weightsfile, reuse_weights=reuse_weights)
-    return regridder
-
-def make_regridder_C2L( csres_in, llres_out, weightsdir='.', reuse_weights=True ):
-    csgrid, csgrid_list = make_grid_CS(csres_in)
-    llgrid = make_grid_LL(llres_out)
-    regridder_list = []
-    for i in range(6):
-        weightsfile = os.path.join(weightsdir, 'conservative_c{}_{}_{}.nc'.format(str(csres_in), llres_out, str(i)))
-        regridder = xe.Regridder(csgrid_list[i], llgrid, method='conservative', filename=weightsfile, reuse_weights=reuse_weights)
-        regridder_list.append(regridder)
-    return regridder_list