--- conflicted
+++ resolved
@@ -131,33 +131,18 @@
     # Restart file directory paths
     gcc_vs_gcc_refrstdir = join(
         config["paths"]["main_dir"],
-<<<<<<< HEAD
         config["data"]["ref"]["gcc"]["dir"],
-        "restarts"
+        "Restarts"
     )
     gcc_vs_gcc_devrstdir = join(
         config["paths"]["main_dir"],
         config["data"]["dev"]["gcc"]["dir"],
-        "restarts"
+        "Restarts"
     )
     gchp_vs_gcc_refrstdir = join(
         config["paths"]["main_dir"],
         config["data"]["dev"]["gcc"]["dir"],
-        "restarts"
-=======
-        config["data"]["ref"]["gcc"]["version"],
         "Restarts"
-    )
-    gcc_vs_gcc_devrstdir = join(
-        config["paths"]["main_dir"],
-        config["data"]["dev"]["gcc"]["version"],
-        "Restarts"
-    )
-    gchp_vs_gcc_refrstdir = join(
-        config["paths"]["main_dir"],
-        config["data"]["dev"]["gcc"]["version"],
-        "Restarts"
->>>>>>> 8d838b84
     )
     gchp_vs_gcc_devrstdir = join(
         config["paths"]["main_dir"],
