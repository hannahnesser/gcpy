--- conflicted
+++ resolved
@@ -143,10 +143,12 @@
 
 # Plots directories (edit as needed)
 if gcpy_test:
-    gcc_vs_gcc_plotsdir    = './Plots'
-    gchp_vs_gchp_plotsdir  = './Plots/GCHP_version_comparison'
-    gchp_vs_gcc_plotsdir   = './Plots/GCHP_GCC_comparison'
-    diff_of_diffs_plotsdir = './Plots/GCHP_GCC_diff_of_diffs'
+    mainplotsdir          = './Plots'
+    gcc_vs_gcc_plotsdir    = join(mainplotsdir,'GCC_version_comparison')
+    gchp_vs_gchp_plotsdir  = join(mainplotsdir,'GCHP_version_comparison')
+    gchp_vs_gcc_plotsdir   = join(mainplotsdir,'GCHP_GCC_comparison')
+    diff_of_diffs_plotsdir = join(mainplotsdir,'GCHP_GCC_diff_of_diffs')
+    if not os.path.exists(mainplotsdir): os.mkdir(mainplotsdir)
 else:
     gcc_vs_gcc_plotsdir    = join(maindir, gcc_dev_version, "Plots")
     gchp_vs_gchp_plotsdir  = join(maindir, gchp_dev_version,
@@ -887,16 +889,15 @@
 # =====================================================================
 if gchp_vs_gcc_diff_of_diffs:
 
-<<<<<<< HEAD
     if plot_conc:
 
         # NOTE: This can be expanded to differences beyond species
         # concentrations by following how this is done for conc plots.
         print("%\n%% Creating GCHP vs. GCC diff-of-diffs concentration plots %%%")
-
+        
         # Get a list of variables that GCPy should not read
         skip_vars = skip_these_vars
-
+        
         # Files to read
         collection = "SpeciesConc"
         gcc_vs_gcc_reflist = get_filepaths(gcc_vs_gcc_refdir, collection,
@@ -907,11 +908,11 @@
                                             [gchp_date], is_gchp=True)
         gchp_vs_gchp_devlist = get_filepaths(gchp_vs_gchp_devdir, collection,
                                              [gchp_date], is_gchp=True)
-
+        
         # Target output files
         diff_of_diffs_refspc = "./gcc_diffs_spc.nc4"
         diff_of_diffs_devspc = "./gchp_diffs_spc.nc4"
-
+        
         # Create a ref file that contains GCC differences
         # Select only common fields between the Ref and Dev datasets
         gcc_ref  = xr.open_dataset(gcc_vs_gcc_reflist[0], drop_variables=skip_vars)
@@ -926,7 +927,7 @@
                 # Ensure the gcc_diffs Dataset includes attributes
                 gcc_diffs[v].attrs = gcc_dev[v].attrs
         gcc_diffs.to_netcdf(diff_of_diffs_refspc)
-
+        
         # Create a dev file that contains GCHP differences. Include special
         # handling if cubed sphere grid dimension names are different since they
         # changed in MAPL v1.0.0.
@@ -956,7 +957,8 @@
                     # attributes; we have to reattach them
                     gchp_diffs[v].attrs = gchp_dev[v].attrs
         gchp_diffs.to_netcdf(diff_of_diffs_devspc)
-
+        
+        
         # Create diff-of-diff plots for species concentrations
         # (includes lumped species and separates by category)
         #
@@ -971,91 +973,8 @@
                                  weightsdir=weightsdir,
                                  overwrite=True,
                                  use_cmap_RdBu=True)
-
+        
+        
         # Remove the separate GCC and GCHP diff files
         os.remove(diff_of_diffs_refspc)
-        os.remove(diff_of_diffs_devspc)
-=======
-    # NOTE: This can be expanded to differences beyond species
-    # concentrations by following how this is done for conc plots.
-    print("%\n%% Creating GCHP vs. GCC diff-of-diffs concentration plots %%%")
-
-    # Get a list of variables that GCPy should not read
-    skip_vars = skip_these_vars
-
-    # Files to read
-    collection = "SpeciesConc"
-    gcc_vs_gcc_reflist = get_filepaths(gcc_vs_gcc_refdir, collection,
-                                       [gcc_date], is_gcc=True)
-    gcc_vs_gcc_devlist = get_filepaths(gcc_vs_gcc_devdir, collection,
-                                       [gcc_date], is_gcc=True)
-    gchp_vs_gchp_reflist = get_filepaths(gchp_vs_gchp_refdir, collection,
-                                        [gchp_date], is_gchp=True)
-    gchp_vs_gchp_devlist = get_filepaths(gchp_vs_gchp_devdir, collection,
-                                         [gchp_date], is_gchp=True)
-
-    # Target output files
-    diff_of_diffs_refspc = "./gcc_diffs_spc.nc4"
-    diff_of_diffs_devspc = "./gchp_diffs_spc.nc4"
-
-    # Create a ref file that contains GCC differences
-    # Select only common fields between the Ref and Dev datasets
-    gcc_ref  = xr.open_dataset(gcc_vs_gcc_reflist[0], drop_variables=skip_vars)
-    gcc_dev  = xr.open_dataset(gcc_vs_gcc_devlist[0], drop_variables=skip_vars)
-    vardict = compare_varnames(gcc_ref, gcc_dev, quiet=True)
-    varlist = vardict["commonvars"]
-    gcc_ref = gcc_ref[varlist]
-    gcc_dev = gcc_dev[varlist]
-    with xr.set_options(keep_attrs=True):
-        gcc_diffs = gcc_dev - gcc_ref
-        for v in gcc_dev.data_vars.keys():
-            # Ensure the gcc_diffs Dataset includes attributes
-            gcc_diffs[v].attrs = gcc_dev[v].attrs
-    gcc_diffs.to_netcdf(diff_of_diffs_refspc)
-
-    # Create a dev file that contains GCHP differences. Include special
-    # handling if cubed sphere grid dimension names are different since they
-    # changed in MAPL v1.0.0.
-    # Select only common fields between the Ref and Dev datasets
-    gchp_ref = xr.open_dataset(gchp_vs_gchp_reflist[0], drop_variables=skip_vars)
-    gchp_dev = xr.open_dataset(gchp_vs_gchp_devlist[0], drop_variables=skip_vars)
-    vardict = compare_varnames(gchp_ref, gchp_dev, quiet=True)
-    varlist = vardict["commonvars"]
-    gchp_ref = gchp_ref[varlist]
-    gchp_dev = gchp_dev[varlist]
-    refdims = gchp_ref.dims
-    devdims = gchp_dev.dims
-    if "lat" in refdims and "Xdim" in devdims:
-        gchp_ref_newdimnames = gchp_dev.copy()
-        for v in gchp_dev.data_vars.keys():
-            if "Xdim" in gchp_dev[v].dims:
-                gchp_ref_newdimnames[v].values = gchp_ref[v].values.reshape(
-                    gchp_dev[v].values.shape)
-                # NOTE: the reverse conversion is gchp_dev[v].stack(lat=("nf","Ydim")).transpose("time","lev","lat","Xdim").values
-        gchp_ref = gchp_ref_newdimnames.copy()
-    with xr.set_options(keep_attrs=True):
-        gchp_diffs = gchp_dev.copy()
-        for v in gchp_dev.data_vars.keys():
-            if "Xdim" in gchp_dev[v].dims or "lat" in gchp_dev[v].dims:
-                gchp_diffs[v] = gchp_dev[v] - gchp_ref[v]
-                # NOTE: The gchp_diffs Dataset is created without variable
-                # attributes; we have to reattach them
-                gchp_diffs[v].attrs = gchp_dev[v].attrs
-    gchp_diffs.to_netcdf(diff_of_diffs_devspc)
-
-
-    # Create diff-of-diff plots for species concentrations
-    # (includes lumped species and separates by category)
-    #
-    # NOTE: Since at the present time we are only printing out
-    # diff-of-diffs for concentration plots, we can take this
-    # call out of the "if plot_conc:" block.
-    bmk.make_benchmark_plots(diff_of_diffs_refspc,
-                             diff_of_diffs_refstr,
-                             diff_of_diffs_devspc,
-                             diff_of_diffs_devstr,
-                             dst=diff_of_diffs_plotsdir,
-                             weightsdir=weightsdir,
-                             overwrite=True,
-                             use_cmap_RdBu=True)
->>>>>>> 610d365c
+        os.remove(diff_of_diffs_devspc)